--- conflicted
+++ resolved
@@ -17,10 +17,6 @@
 package org.springframework.security.web.webauthn.api;
 
 import java.io.Serial;
-<<<<<<< HEAD
-import java.io.Serializable;
-=======
->>>>>>> 63e0a56b
 
 /**
  * <a href=
@@ -32,10 +28,7 @@
  * @author Rob Winch
  * @since 6.4
  */
-public final class ImmutablePublicKeyCredentialUserEntity implements PublicKeyCredentialUserEntity, Serializable {
-
-	@Serial
-	private static final long serialVersionUID = -3487418268223398299L;
+public final class ImmutablePublicKeyCredentialUserEntity implements PublicKeyCredentialUserEntity {
 
 	@Serial
 	private static final long serialVersionUID = -3438693960347279759L;
