--- conflicted
+++ resolved
@@ -122,57 +122,12 @@
 			.flatMap((authenticationManager) -> authenticationManager.authenticate(token))
 			.switchIfEmpty(Mono
 				.defer(() -> Mono.error(new IllegalStateException("No provider found for " + token.getClass()))))
-<<<<<<< HEAD
-			.flatMap(this::applyCurrentAuthentication)
-=======
->>>>>>> 9dde6974
 			.flatMap(
 					(authentication) -> onAuthenticationSuccess(authentication, new WebFilterExchange(exchange, chain)))
 			.doOnError(AuthenticationException.class,
 					(ex) -> logger.debug(LogMessage.format("Authentication failed: %s", ex.getMessage()), ex));
 	}
 
-<<<<<<< HEAD
-	private Mono<Authentication> applyCurrentAuthentication(Authentication result) {
-		return ReactiveSecurityContextHolder.getContext().map((context) -> {
-			Authentication current = context.getAuthentication();
-			if (current == null) {
-				return result;
-			}
-			if (!current.isAuthenticated()) {
-				return result;
-			}
-			if (!declaresToBuilder(result)) {
-				return result;
-			}
-			return result.toBuilder()
-			// @formatter:off
-				.authorities((a) -> {
-					Set<String> newAuthorities = a.stream()
-						.map(GrantedAuthority::getAuthority)
-						.collect(Collectors.toUnmodifiableSet());
-					for (GrantedAuthority currentAuthority : current.getAuthorities()) {
-						if (!newAuthorities.contains(currentAuthority.getAuthority())) {
-							a.add(currentAuthority);
-						}
-					}
-				})
-				.build();
-				// @formatter:on
-		}).switchIfEmpty(Mono.just(result));
-	}
-
-	private static boolean declaresToBuilder(Authentication authentication) {
-		for (Method method : authentication.getClass().getDeclaredMethods()) {
-			if (method.getName().equals("toBuilder") && method.getParameterTypes().length == 0) {
-				return true;
-			}
-		}
-		return false;
-	}
-
-=======
->>>>>>> 9dde6974
 	protected Mono<Void> onAuthenticationSuccess(Authentication authentication, WebFilterExchange webFilterExchange) {
 		ServerWebExchange exchange = webFilterExchange.getExchange();
 		SecurityContextImpl securityContext = new SecurityContextImpl();
