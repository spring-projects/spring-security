--- conflicted
+++ resolved
@@ -33,11 +33,7 @@
 public final class Bytes implements Serializable {
 
 	@Serial
-<<<<<<< HEAD
-	private static final long serialVersionUID = -7420539646106189663L;
-=======
 	private static final long serialVersionUID = -3278138671365709777L;
->>>>>>> 63e0a56b
 
 	private static final SecureRandom RANDOM = new SecureRandom();
 
