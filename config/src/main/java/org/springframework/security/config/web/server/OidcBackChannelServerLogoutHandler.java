/*
 * Copyright 2002-2025 the original author or authors.
 *
 * Licensed under the Apache License, Version 2.0 (the "License");
 * you may not use this file except in compliance with the License.
 * You may obtain a copy of the License at
 *
 *      https://www.apache.org/licenses/LICENSE-2.0
 *
 * Unless required by applicable law or agreed to in writing, software
 * distributed under the License is distributed on an "AS IS" BASIS,
 * WITHOUT WARRANTIES OR CONDITIONS OF ANY KIND, either express or implied.
 * See the License for the specific language governing permissions and
 * limitations under the License.
 */

package org.springframework.security.config.web.server;

import java.util.Collection;
import java.util.Collections;
import java.util.HashMap;
import java.util.Map;
import java.util.concurrent.atomic.AtomicInteger;

import org.apache.commons.logging.Log;
import org.apache.commons.logging.LogFactory;
import reactor.core.publisher.Mono;

import org.springframework.core.ResolvableType;
import org.springframework.http.HttpHeaders;
import org.springframework.http.HttpStatus;
import org.springframework.http.MediaType;
import org.springframework.http.ResponseEntity;
import org.springframework.http.codec.EncoderHttpMessageWriter;
import org.springframework.http.codec.HttpMessageWriter;
import org.springframework.http.server.reactive.ServerHttpRequest;
import org.springframework.security.core.Authentication;
import org.springframework.security.oauth2.client.oidc.server.session.ReactiveOidcSessionRegistry;
import org.springframework.security.oauth2.client.oidc.session.OidcSessionInformation;
import org.springframework.security.oauth2.core.OAuth2Error;
import org.springframework.security.web.server.WebFilterExchange;
import org.springframework.security.web.server.authentication.logout.ServerLogoutHandler;
import org.springframework.util.Assert;
import org.springframework.util.LinkedMultiValueMap;
import org.springframework.util.MultiValueMap;
import org.springframework.web.reactive.function.BodyInserters;
import org.springframework.web.reactive.function.client.WebClient;
import org.springframework.web.server.ServerWebExchange;
import org.springframework.web.util.UriComponents;
import org.springframework.web.util.UriComponentsBuilder;

/**
 * A {@link ServerLogoutHandler} that locates the sessions associated with a given OIDC
 * Back-Channel Logout Token and invalidates each one.
 *
 * @author Josh Cummings
<<<<<<< HEAD
 * @since 6.4
=======
 * @author Andrey Litvitski
 * @since 6.2
>>>>>>> 4048b2bd
 * @see <a target="_blank" href=
 * "https://openid.net/specs/openid-connect-backchannel-1_0.html">OIDC Back-Channel Logout
 * Spec</a>
 */
public final class OidcBackChannelServerLogoutHandler implements ServerLogoutHandler {

	private final Log logger = LogFactory.getLog(getClass());

	private final ReactiveOidcSessionRegistry sessionRegistry;

	private final HttpMessageWriter<OAuth2Error> errorHttpMessageConverter = new EncoderHttpMessageWriter<>(
			new OAuth2ErrorEncoder());

	private WebClient web = WebClient.create();

	private String logoutUri = "{baseUrl}/logout/connect/back-channel/{registrationId}";

	private String sessionCookieName = "SESSION";

	public OidcBackChannelServerLogoutHandler(ReactiveOidcSessionRegistry sessionRegistry) {
		this.sessionRegistry = sessionRegistry;
	}

	@Override
	public Mono<Void> logout(WebFilterExchange exchange, Authentication authentication) {
		if (!(authentication instanceof OidcBackChannelLogoutAuthentication token)) {
			return Mono.defer(() -> {
				if (this.logger.isDebugEnabled()) {
					String message = "Did not perform OIDC Back-Channel Logout since authentication [%s] was of the wrong type";
					this.logger.debug(String.format(message, authentication.getClass().getSimpleName()));
				}
				return Mono.empty();
			});
		}
		AtomicInteger totalCount = new AtomicInteger(0);
		AtomicInteger invalidatedCount = new AtomicInteger(0);
		return this.sessionRegistry.removeSessionInformation(token.getPrincipal()).concatMap((session) -> {
			totalCount.incrementAndGet();
			return eachLogout(exchange, session, token).flatMap((response) -> {
				invalidatedCount.incrementAndGet();
				return Mono.empty();
			}).onErrorResume((ex) -> {
				this.logger.debug("Failed to invalidate session", ex);
				return this.sessionRegistry.saveSessionInformation(session).then(Mono.just(ex.getMessage()));
			});
		}).collectList().flatMap((list) -> {
			if (this.logger.isTraceEnabled()) {
				this.logger.trace(String.format("Invalidated %d out of %d sessions", invalidatedCount.intValue(),
						totalCount.intValue()));
			}
			if (!list.isEmpty()) {
				return handleLogoutFailure(exchange.getExchange(), oauth2Error(list));
			}
			else {
				return Mono.empty();
			}
		});
	}

	private Mono<ResponseEntity<Void>> eachLogout(WebFilterExchange exchange, OidcSessionInformation session,
			OidcBackChannelLogoutAuthentication token) {
		HttpHeaders headers = new HttpHeaders();
		headers.add(HttpHeaders.COOKIE, this.sessionCookieName + "=" + session.getSessionId());
		for (Map.Entry<String, String> credential : session.getAuthorities().entrySet()) {
			headers.add(credential.getKey(), credential.getValue());
		}
		String logout = computeLogoutEndpoint(exchange.getExchange().getRequest(), token);
		MultiValueMap<String, String> body = new LinkedMultiValueMap<>();
		body.add("logout_token", token.getPrincipal().getTokenValue());
		body.add("_spring_security_internal_logout", "true");
		return this.web.post()
			.uri(logout)
			.headers((h) -> h.putAll(headers))
			.body(BodyInserters.fromFormData(body))
			.retrieve()
			.toBodilessEntity();
	}

	String computeLogoutEndpoint(ServerHttpRequest request, OidcBackChannelLogoutAuthentication token) {
		// @formatter:off
		UriComponents uriComponents = UriComponentsBuilder.fromUri(request.getURI())
				.replacePath(request.getPath().contextPath().value())
				.replaceQuery(null)
				.fragment(null)
				.build();

		Map<String, String> uriVariables = new HashMap<>();
		String scheme = uriComponents.getScheme();
		uriVariables.put("baseScheme", (scheme != null) ? scheme : "");
		uriVariables.put("baseUrl", uriComponents.toUriString());

		String host = uriComponents.getHost();
		uriVariables.put("baseHost", (host != null) ? host : "");

		String path = uriComponents.getPath();
		uriVariables.put("basePath", (path != null) ? path : "");

		int port = uriComponents.getPort();
		uriVariables.put("basePort", (port == -1) ? "" : ":" + port);

		String registrationId = token.getClientRegistration().getRegistrationId();
		uriVariables.put("registrationId", registrationId);

		return UriComponentsBuilder.fromUriString(this.logoutUri)
				.buildAndExpand(uriVariables)
				.toUriString();
		// @formatter:on
	}

	private OAuth2Error oauth2Error(Collection<?> errors) {
		return new OAuth2Error("partial_logout", "not all sessions were terminated: " + errors,
				"https://openid.net/specs/openid-connect-backchannel-1_0.html#Validation");
	}

	private Mono<Void> handleLogoutFailure(ServerWebExchange exchange, OAuth2Error error) {
		exchange.getResponse().setRawStatusCode(HttpStatus.BAD_REQUEST.value());
		return this.errorHttpMessageConverter.write(Mono.just(error), ResolvableType.forClass(Object.class),
				ResolvableType.forClass(Object.class), MediaType.APPLICATION_JSON, exchange.getRequest(),
				exchange.getResponse(), Collections.emptyMap());
	}

	/**
	 * Use this logout URI for performing per-session logout. Defaults to {@code /logout}
	 * since that is the default URI for
	 * {@link org.springframework.security.web.authentication.logout.LogoutFilter}.
	 * @param logoutUri the URI to use
	 */
	public void setLogoutUri(String logoutUri) {
		Assert.hasText(logoutUri, "logoutUri cannot be empty");
		this.logoutUri = logoutUri;
	}

	/**
	 * Use this cookie name for the session identifier. Defaults to {@code JSESSIONID}.
	 *
	 * <p>
	 * Note that if you are using Spring Session, this likely needs to change to SESSION.
	 * @param sessionCookieName the cookie name to use
	 */
	public void setSessionCookieName(String sessionCookieName) {
		Assert.hasText(sessionCookieName, "clientSessionCookieName cannot be empty");
		this.sessionCookieName = sessionCookieName;
	}

}<|MERGE_RESOLUTION|>--- conflicted
+++ resolved
@@ -54,12 +54,8 @@
  * Back-Channel Logout Token and invalidates each one.
  *
  * @author Josh Cummings
-<<<<<<< HEAD
- * @since 6.4
-=======
  * @author Andrey Litvitski
  * @since 6.2
->>>>>>> 4048b2bd
  * @see <a target="_blank" href=
  * "https://openid.net/specs/openid-connect-backchannel-1_0.html">OIDC Back-Channel Logout
  * Spec</a>
