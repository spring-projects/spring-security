/*
 * Copyright 2002-2023 the original author or authors.
 *
 * Licensed under the Apache License, Version 2.0 (the "License");
 * you may not use this file except in compliance with the License.
 * You may obtain a copy of the License at
 *
 *      https://www.apache.org/licenses/LICENSE-2.0
 *
 * Unless required by applicable law or agreed to in writing, software
 * distributed under the License is distributed on an "AS IS" BASIS,
 * WITHOUT WARRANTIES OR CONDITIONS OF ANY KIND, either express or implied.
 * See the License for the specific language governing permissions and
 * limitations under the License.
 */

package org.springframework.security.saml2.provider.service.web.authentication;

import java.nio.charset.StandardCharsets;
import java.util.Map;
import java.util.UUID;
import java.util.function.BiConsumer;

import javax.servlet.http.HttpServletRequest;

import net.shibboleth.utilities.java.support.xml.SerializeSupport;
import org.opensaml.core.config.ConfigurationService;
import org.opensaml.core.xml.config.XMLObjectProviderRegistry;
import org.opensaml.core.xml.config.XMLObjectProviderRegistrySupport;
import org.opensaml.core.xml.io.MarshallingException;
import org.opensaml.saml.saml2.core.AuthnRequest;
import org.opensaml.saml.saml2.core.Issuer;
import org.opensaml.saml.saml2.core.NameID;
import org.opensaml.saml.saml2.core.NameIDPolicy;
import org.opensaml.saml.saml2.core.impl.AuthnRequestBuilder;
import org.opensaml.saml.saml2.core.impl.AuthnRequestMarshaller;
import org.opensaml.saml.saml2.core.impl.IssuerBuilder;
import org.opensaml.saml.saml2.core.impl.NameIDBuilder;
import org.opensaml.saml.saml2.core.impl.NameIDPolicyBuilder;
import org.w3c.dom.Element;

import org.springframework.core.convert.converter.Converter;
import org.springframework.security.saml2.Saml2Exception;
import org.springframework.security.saml2.core.OpenSamlInitializationService;
import org.springframework.security.saml2.core.Saml2ParameterNames;
import org.springframework.security.saml2.provider.service.authentication.AbstractSaml2AuthenticationRequest;
import org.springframework.security.saml2.provider.service.authentication.Saml2PostAuthenticationRequest;
import org.springframework.security.saml2.provider.service.authentication.Saml2RedirectAuthenticationRequest;
import org.springframework.security.saml2.provider.service.registration.RelyingPartyRegistration;
import org.springframework.security.saml2.provider.service.registration.Saml2MessageBinding;
import org.springframework.security.saml2.provider.service.web.RelyingPartyRegistrationResolver;
import org.springframework.security.web.util.matcher.AntPathRequestMatcher;
import org.springframework.security.web.util.matcher.RequestMatcher;
import org.springframework.util.Assert;

/**
 * For internal use only. Intended for consolidating common behavior related to minting a
 * SAML 2.0 Authn Request.
 */
class OpenSamlAuthenticationRequestResolver {

	static {
		OpenSamlInitializationService.initialize();
	}

	private final RelyingPartyRegistrationResolver relyingPartyRegistrationResolver;

	private final AuthnRequestBuilder authnRequestBuilder;

	private final AuthnRequestMarshaller marshaller;

	private final IssuerBuilder issuerBuilder;

	private final NameIDBuilder nameIdBuilder;

<<<<<<< HEAD
	private RequestMatcher requestMatcher = new AntPathRequestMatcher("/saml2/authenticate/{registrationId}");

	private Converter<HttpServletRequest, String> relayStateResolver = (request) -> UUID.randomUUID().toString();
=======
	private final NameIDPolicyBuilder nameIdPolicyBuilder;
>>>>>>> a106188a

	/**
	 * Construct a {@link OpenSamlAuthenticationRequestResolver} using the provided
	 * parameters
	 * @param relyingPartyRegistrationResolver a strategy for resolving the
	 * {@link RelyingPartyRegistration} from the {@link HttpServletRequest}
	 */
	OpenSamlAuthenticationRequestResolver(RelyingPartyRegistrationResolver relyingPartyRegistrationResolver) {
		Assert.notNull(relyingPartyRegistrationResolver, "relyingPartyRegistrationResolver cannot be null");
		this.relyingPartyRegistrationResolver = relyingPartyRegistrationResolver;
		XMLObjectProviderRegistry registry = ConfigurationService.get(XMLObjectProviderRegistry.class);
		this.marshaller = (AuthnRequestMarshaller) registry.getMarshallerFactory()
				.getMarshaller(AuthnRequest.DEFAULT_ELEMENT_NAME);
		Assert.notNull(this.marshaller, "logoutRequestMarshaller must be configured in OpenSAML");
		this.authnRequestBuilder = (AuthnRequestBuilder) XMLObjectProviderRegistrySupport.getBuilderFactory()
				.getBuilder(AuthnRequest.DEFAULT_ELEMENT_NAME);
		Assert.notNull(this.authnRequestBuilder, "authnRequestBuilder must be configured in OpenSAML");
		this.issuerBuilder = (IssuerBuilder) registry.getBuilderFactory().getBuilder(Issuer.DEFAULT_ELEMENT_NAME);
		Assert.notNull(this.issuerBuilder, "issuerBuilder must be configured in OpenSAML");
		this.nameIdBuilder = (NameIDBuilder) registry.getBuilderFactory().getBuilder(NameID.DEFAULT_ELEMENT_NAME);
		Assert.notNull(this.nameIdBuilder, "nameIdBuilder must be configured in OpenSAML");
		this.nameIdPolicyBuilder = (NameIDPolicyBuilder) registry.getBuilderFactory()
				.getBuilder(NameIDPolicy.DEFAULT_ELEMENT_NAME);
		Assert.notNull(this.nameIdPolicyBuilder, "nameIdPolicyBuilder must be configured in OpenSAML");
	}

	void setRelayStateResolver(Converter<HttpServletRequest, String> relayStateResolver) {
		this.relayStateResolver = relayStateResolver;
	}

	void setRequestMatcher(RequestMatcher requestMatcher) {
		this.requestMatcher = requestMatcher;
	}

	<T extends AbstractSaml2AuthenticationRequest> T resolve(HttpServletRequest request) {
		return resolve(request, (registration, logoutRequest) -> {
		});
	}

	<T extends AbstractSaml2AuthenticationRequest> T resolve(HttpServletRequest request,
			BiConsumer<RelyingPartyRegistration, AuthnRequest> authnRequestConsumer) {
		RequestMatcher.MatchResult result = this.requestMatcher.matcher(request);
		if (!result.isMatch()) {
			return null;
		}
		String registrationId = result.getVariables().get("registrationId");
		RelyingPartyRegistration registration = this.relyingPartyRegistrationResolver.resolve(request, registrationId);
		if (registration == null) {
			return null;
		}
		AuthnRequest authnRequest = this.authnRequestBuilder.buildObject();
		authnRequest.setForceAuthn(Boolean.FALSE);
		authnRequest.setIsPassive(Boolean.FALSE);
		authnRequest.setProtocolBinding(registration.getAssertionConsumerServiceBinding().getUrn());
		Issuer iss = this.issuerBuilder.buildObject();
		iss.setValue(registration.getEntityId());
		authnRequest.setIssuer(iss);
		authnRequest.setDestination(registration.getAssertingPartyDetails().getSingleSignOnServiceLocation());
		authnRequest.setAssertionConsumerServiceURL(registration.getAssertionConsumerServiceLocation());
		if (registration.getNameIdFormat() != null) {
			NameIDPolicy nameIdPolicy = this.nameIdPolicyBuilder.buildObject();
			nameIdPolicy.setFormat(registration.getNameIdFormat());
			authnRequest.setNameIDPolicy(nameIdPolicy);
		}
		authnRequestConsumer.accept(registration, authnRequest);
		if (authnRequest.getID() == null) {
			authnRequest.setID("ARQ" + UUID.randomUUID().toString().substring(1));
		}
		String relayState = this.relayStateResolver.convert(request);
		Saml2MessageBinding binding = registration.getAssertingPartyDetails().getSingleSignOnServiceBinding();
		if (binding == Saml2MessageBinding.POST) {
			if (registration.getAssertingPartyDetails().getWantAuthnRequestsSigned()) {
				OpenSamlSigningUtils.sign(authnRequest, registration);
			}
			String xml = serialize(authnRequest);
			String encoded = Saml2Utils.samlEncode(xml.getBytes(StandardCharsets.UTF_8));
			return (T) Saml2PostAuthenticationRequest.withRelyingPartyRegistration(registration).samlRequest(encoded)
					.relayState(relayState).build();
		}
		else {
			String xml = serialize(authnRequest);
			String deflatedAndEncoded = Saml2Utils.samlEncode(Saml2Utils.samlDeflate(xml));
			Saml2RedirectAuthenticationRequest.Builder builder = Saml2RedirectAuthenticationRequest
					.withRelyingPartyRegistration(registration).samlRequest(deflatedAndEncoded).relayState(relayState);
			if (registration.getAssertingPartyDetails().getWantAuthnRequestsSigned()) {
				Map<String, String> parameters = OpenSamlSigningUtils.sign(registration)
						.param(Saml2ParameterNames.SAML_REQUEST, deflatedAndEncoded)
						.param(Saml2ParameterNames.RELAY_STATE, relayState).parameters();
				builder.sigAlg(parameters.get(Saml2ParameterNames.SIG_ALG))
						.signature(parameters.get(Saml2ParameterNames.SIGNATURE));
			}
			return (T) builder.build();
		}
	}

	private String serialize(AuthnRequest authnRequest) {
		try {
			Element element = this.marshaller.marshall(authnRequest);
			return SerializeSupport.nodeToString(element);
		}
		catch (MarshallingException ex) {
			throw new Saml2Exception(ex);
		}
	}

}<|MERGE_RESOLUTION|>--- conflicted
+++ resolved
@@ -73,13 +73,11 @@
 
 	private final NameIDBuilder nameIdBuilder;
 
-<<<<<<< HEAD
+	private final NameIDPolicyBuilder nameIdPolicyBuilder;
+
 	private RequestMatcher requestMatcher = new AntPathRequestMatcher("/saml2/authenticate/{registrationId}");
 
 	private Converter<HttpServletRequest, String> relayStateResolver = (request) -> UUID.randomUUID().toString();
-=======
-	private final NameIDPolicyBuilder nameIdPolicyBuilder;
->>>>>>> a106188a
 
 	/**
 	 * Construct a {@link OpenSamlAuthenticationRequestResolver} using the provided
