--- conflicted
+++ resolved
@@ -63,27 +63,7 @@
           samples_branch=$(cat gradle.properties | grep "samplesBranch=" | awk -F'=' '{print $2}')
           ./gradlew publishMavenJavaPublicationToLocalRepository
           ./gradlew cloneRepository -PrepositoryName="spring-projects/spring-security-samples" -Pref="$samples_branch" -PcloneOutputDirectory="$SAMPLES_DIR"
-<<<<<<< HEAD
-          ./gradlew --refresh-dependencies --project-dir "$SAMPLES_DIR" --init-script spring-security-ci.gradle -PlocalRepositoryPath="$LOCAL_REPOSITORY_PATH" -PspringSecurityVersion="$version" test integrationTest
-  check-tangles:
-    name: Check for Package Tangles
-    runs-on: ubuntu-latest
-    if: ${{ github.repository_owner == 'spring-projects' }}
-    steps:
-      - uses: actions/checkout@v4
-      - name: Set up gradle
-        uses: spring-io/spring-gradle-build-action@v2
-        with:
-          java-version: 17
-          distribution: temurin
-      - name: Check for package tangles
-        env:
-          STRUCTURE101_LICENSEID: ${{ secrets.STRUCTURE101_LICENSEID }}
-        run: |
-          ./gradlew assemble && ./gradlew s101 -Ps101.licenseId="$STRUCTURE101_LICENSEID" --stacktrace
-=======
           ./gradlew --project-dir "$SAMPLES_DIR" --init-script spring-security-ci.gradle -PlocalRepositoryPath="$LOCAL_REPOSITORY_PATH" -PspringSecurityVersion="$version" :runAllTests
->>>>>>> 5353d499
   deploy-artifacts:
     name: Deploy Artifacts
     needs: [ build, test, check-samples ]
