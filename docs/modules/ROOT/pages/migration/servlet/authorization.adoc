--- conflicted
+++ resolved
@@ -6,703 +6,20 @@
 
 There are no further migration steps for this feature.
 
-<<<<<<< HEAD
 == Use `AuthorizationManager` for Message Security
-=======
-Should you run into trouble with making these changes, note that `@EnableGlobalMethodSecurity`, while deprecated, will not be removed in 6.0, allowing you to opt out by sticking with the old annotation.
 
-[[servlet-replace-globalmethodsecurity-with-methodsecurity]]
-=== Replace xref:servlet/authorization/method-security.adoc#jc-enable-global-method-security[global method security] with xref:servlet/authorization/method-security.adoc#jc-enable-method-security[method security]
+In 6.0, `<websocket-message-broker>` defaults `use-authorization-manager` to `true`.
+So, to complete migration, remove any `websocket-message-broker@use-authorization-manager=true` attribute.
 
-{security-api-url}org/springframework/security/config/annotation/method/configuration/EnableGlobalMethodSecurity.html[`@EnableGlobalMethodSecurity`] and xref:servlet/appendix/namespace/method-security.adoc#nsa-global-method-security[`<global-method-security>`] are deprecated in favor of {security-api-url}org/springframework/security/config/annotation/method/configuration/EnableMethodSecurity.html[`@EnableMethodSecurity`] and xref:servlet/appendix/namespace/method-security.adoc#nsa-method-security[`<method-security>`], respectively.
-The new annotation and XML element activate Spring's xref:servlet/authorization/method-security.adoc#jc-enable-method-security[pre-post annotations] by default and use `AuthorizationManager` internally.
-
-This means that the following two listings are functionally equivalent:
+For example:
 
 [tabs]
 ======
-Java::
-+
-[source,java,role="primary"]
-----
-@EnableGlobalMethodSecurity(prePostEnabled = true)
-----
-
-Kotlin::
-+
-[source,kotlin,role="secondary"]
-----
-@EnableGlobalMethodSecurity(prePostEnabled = true)
-----
-
 Xml::
 +
-[source,xml,role="secondary"]
+[source,xml,role="primary"]
 ----
-<global-method-security pre-post-enabled="true"/>
-----
-======
-
-and:
-
-[tabs]
-======
-Java::
-+
-[source,java,role="primary"]
-----
-@EnableMethodSecurity
-----
-
-Kotlin::
-+
-[source,kotlin,role="secondary"]
-----
-@EnableMethodSecurity
-----
-
-Xml::
-+
-[source,xml,role="secondary"]
-----
-<method-security/>
-----
-======
-
-For applications not using the pre-post annotations, make sure to turn it off to avoid activating unwanted behavior.
-
-For example, a listing like:
-
-[tabs]
-======
-Java::
-+
-[source,java,role="primary"]
-----
-@EnableGlobalMethodSecurity(securedEnabled = true)
-----
-
-Kotlin::
-+
-[source,kotlin,role="secondary"]
-----
-@EnableGlobalMethodSecurity(securedEnabled = true)
-----
-
-Xml::
-+
-[source,xml,role="secondary"]
-----
-<global-method-security secured-enabled="true"/>
-----
-======
-
-should change to:
-
-[tabs]
-======
-Java::
-+
-[source,java,role="primary"]
-----
-@EnableMethodSecurity(securedEnabled = true, prePostEnabled = false)
-----
-
-Kotlin::
-+
-[source,kotlin,role="secondary"]
-----
-@EnableMethodSecurity(securedEnabled = true, prePostEnabled = false)
-----
-
-Xml::
-+
-[source,xml,role="secondary"]
-----
-<method-security secured-enabled="true" pre-post-enabled="false"/>
-----
-======
-
-=== Change the `order` value in `@EnableTransactionManagement`
-
-`@EnableTransactionManagement` and `@EnableGlobalMethodSecurity` have the same `order` value, `Integer.MAX_VALUE`.
-This means that their order in the Spring AOP Advisor chain relative to each other is undefined.
-
-This is often fine since most method security expressions don't require an open transaction to function correctly; however, historically it was sometimes necessary to ensure one happens before the other by setting their `order` values.
-
-`@EnableMethodSecurity` does not have an `order` value since it publishes multiple interceptors.
-Indeed, it cannot attempt backward-compatibility with `@EnableTransactionManagement` since it cannot set all the interceptors to be in the same advisor chain location.
-
-Instead, the values for the `@EnableMethodSecurity` interceptors are based off of an offset of 0.
-The `@PreFilter` interceptor has an order of 100; `@PostAuthorize`, 200; and so on.
-
-So, if after updating you find that your method security expressions are not working due to not having an open transaction, please change your transaction annotation definition from the following:
-
-[tabs]
-======
-Java::
-+
-[source,java,role="primary"]
-----
-@EnableTransactionManagement
-----
-
-Kotlin::
-+
-[source,kotlin,role="secondary"]
-----
-@EnableTransactionManagement
-----
-
-Xml::
-+
-[source,xml,role="secondary"]
-----
-<tx:annotation-driven ref="txManager"/>
-----
-======
-
-to:
-
-[tabs]
-======
-Java::
-+
-[source,java,role="primary"]
-----
-@EnableTransactionManagement(order = 0)
-----
-
-Kotlin::
-+
-[source,kotlin,role="secondary"]
-----
-@EnableTransactionManagement(order = 0)
-----
-
-Xml::
-+
-[source,xml,role="secondary"]
-----
-<tx:annotation-driven ref="txManager" order="0"/>
-----
-======
-
-In this way, the transaction AOP advice will be placed before Spring Security's advice and the transaction will be open when your authorization SpEL expressions are evaluated.
-
-=== Use a Custom `@Bean` instead of subclassing `DefaultMethodSecurityExpressionHandler`
-
-As a performance optimization, a new method was introduced to `MethodSecurityExpressionHandler` that takes a `Supplier<Authentication>` instead of an `Authentication`.
-
-This allows Spring Security to defer the lookup of the `Authentication`, and is taken advantage of automatically when you use `@EnableMethodSecurity` instead of `@EnableGlobalMethodSecurity`.
-
-However, let's say that your code extends `DefaultMethodSecurityExpressionHandler` and overrides `createSecurityExpressionRoot(Authentication, MethodInvocation)` to return a custom `SecurityExpressionRoot` instance.
-This will no longer work because the arrangement that `@EnableMethodSecurity` sets up calls `createEvaluationContext(Supplier<Authentication>, MethodInvocation)` instead.
-
-Happily, such a level of customization is often unnecessary.
-Instead, you can create a custom bean with the authorization methods that you need.
-
-For example, let's say you are wanting a custom evaluation of `@PostAuthorize("hasAuthority('ADMIN')")`.
-You can create a custom `@Bean` like this one:
-
-[tabs]
-======
-Java::
-+
-[source,java,role="primary"]
-----
-class MyAuthorizer {
-	boolean isAdmin(MethodSecurityExpressionOperations root) {
-		boolean decision = root.hasAuthority("ADMIN");
-		// custom work ...
-        return decision;
-	}
-}
-----
-
-Kotlin::
-+
-[source,kotlin,role="secondary"]
-----
-class MyAuthorizer {
-	fun isAdmin(val root: MethodSecurityExpressionOperations): boolean {
-		val decision = root.hasAuthority("ADMIN");
-		// custom work ...
-        return decision;
-	}
-}
-----
-======
-
-and then refer to it in the annotation like so:
-
-[tabs]
-======
-Java::
-+
-[source,java,role="primary"]
-----
-@PreAuthorize("@authz.isAdmin(#root)")
-----
-
-Kotlin::
-+
-[source,kotlin,role="secondary"]
-----
-@PreAuthorize("@authz.isAdmin(#root)")
-----
-======
-
-==== I'd still prefer to subclass `DefaultMethodSecurityExpressionHandler`
-
-If you must continue subclassing `DefaultMethodSecurityExpressionHandler`, you can still do so.
-Instead, override the `createEvaluationContext(Supplier<Authentication>, MethodInvocation)` method like so:
-
-[tabs]
-======
-Java::
-+
-[source,java,role="primary"]
-----
-@Component
-class MyExpressionHandler extends DefaultMethodSecurityExpressionHandler {
-    @Override
-    public EvaluationContext createEvaluationContext(
-            Supplier<Authentication> authentication, MethodInvocation mi) {
-		StandardEvaluationContext context = (StandardEvaluationContext) super.createEvaluationContext(authentication, mi);
-        MySecurityExpressionRoot root = new MySecurityExpressionRoot(authentication, invocation);
-	    root.setPermissionEvaluator(getPermissionEvaluator());
-	    root.setTrustResolver(new AuthenticationTrustResolverImpl());
-        root.setRoleHierarchy(getRoleHierarchy());
-        context.setRootObject(root);
-        return context;
-    }
-}
-----
-
-Kotlin::
-+
-[source,kotlin,role="secondary"]
-----
-@Component
-class MyExpressionHandler: DefaultMethodSecurityExpressionHandler {
-    override fun createEvaluationContext(val authentication: Supplier<Authentication>,
-        val mi: MethodInvocation): EvaluationContext {
-		val context = super.createEvaluationContext(authentication, mi) as StandardEvaluationContext;
-        val root = new MySecurityExpressionRoot(authentication, invocation);
-	    root.setPermissionEvaluator(getPermissionEvaluator());
-	    root.setTrustResolver(new AuthenticationTrustResolverImpl());
-        root.setRoleHierarchy(getRoleHierarchy());
-        context.setRootObject(root);
-        return context;
-    }
-}
-----
-======
-
-==== Opt-out Steps
-
-If you need to opt-out of these changes, you can use `@EnableGlobalMethodSecurity` instead of `@EnableMethodSecurity`
-
-[[servlet-replace-permissionevaluator-bean-with-methodsecurityexpression-handler]]
-=== Publish a `MethodSecurityExpressionHandler` instead of a `PermissionEvaluator`
-
-`@EnableMethodSecurity` does not pick up a `PermissionEvaluator`.
-This helps keep its API simple.
-
-If you have a custom {security-api-url}org/springframework/security/access/PermissionEvaluator.html[`PermissionEvaluator`] `@Bean`, please change it from:
-
-[tabs]
-======
-Java::
-+
-[source,java,role="primary"]
-----
-@Bean
-static PermissionEvaluator permissionEvaluator() {
-	// ... your evaluator
-}
-----
-
-Kotlin::
-+
-[source,kotlin,role="secondary"]
-----
-companion object {
-	@Bean
-	fun permissionEvaluator(): PermissionEvaluator {
-		// ... your evaluator
-	}
-}
-----
-======
-
-to:
-
-[tabs]
-======
-Java::
-+
-[source,java,role="primary"]
-----
-@Bean
-static MethodSecurityExpressionHandler expressionHandler() {
-	var expressionHandler = new DefaultMethodSecurityExpressionHandler();
-	expressionHandler.setPermissionEvaluator(myPermissionEvaluator);
-	return expressionHandler;
-}
-----
-
-Kotlin::
-+
-[source,kotlin,role="secondary"]
-----
-companion object {
-	@Bean
-	fun expressionHandler(): MethodSecurityExpressionHandler {
-		val expressionHandler = DefaultMethodSecurityExpressionHandler
-		expressionHandler.setPermissionEvaluator(myPermissionEvaluator)
-		return expressionHandler
-	}
-}
-----
-======
-
-=== Replace any custom method-security ``AccessDecisionManager``s
-
-Your application may have a custom {security-api-url}org/springframework/security/access/AccessDecisionManager.html[`AccessDecisionManager`] or {security-api-url}org/springframework/security/access/AccessDecisionVoter.html[`AccessDecisionVoter`] arrangement.
-The preparation strategy will depend on your reason for each arrangement.
-Read on to find the best match for your situation.
-
-==== I use `UnanimousBased`
-
-If your application uses {security-api-url}org/springframework/security/access/vote/UnanimousBased.html[`UnanimousBased`] with the default voters, you likely need do nothing since unanimous-based is the default behavior with {security-api-url}org/springframework/security/config/annotation/method/configuration/EnableMethodSecurity.html[`@EnableMethodSecurity`].
-
-However, if you do discover that you cannot accept the default authorization managers, you can use `AuthorizationManagers.allOf` to compose your own arrangement.
-
-Note that there is a difference with `allOf`, which is that if all delegates abstain then it grants authorization.
-If you must deny authorization when all delegates abstain, please implement a composite {security-api-url}org/springframework/security/authorization/AuthorizationManager.html[`AuthorizationManager`] that takes the set of delegate ``AuthorizationManager``s into account.
-
-Having done that, please follow the details in the reference manual for xref:servlet/authorization/method-security.adoc#jc-method-security-custom-authorization-manager[adding a custom `AuthorizationManager`].
-
-==== I use `AffirmativeBased`
-
-If your application uses {security-api-url}org/springframework/security/access/vote/AffirmativeBased.html[`AffirmativeBased`], then you can construct an equivalent {security-api-url}org/springframework/security/authorization/AuthorizationManager.html[`AuthorizationManager`], like so:
-
-[tabs]
-======
-Java::
-+
-[source,java,role="primary"]
-----
-AuthorizationManager<MethodInvocation> authorization = AuthorizationManagers.anyOf(
-		// ... your list of authorization managers
-)
-----
-
-Kotlin::
-+
-[source,kotlin,role="secondary"]
-----
-val authorization = AuthorizationManagers.anyOf(
-		// ... your list of authorization managers
-)
-----
-======
-
-Once you have implemented `AuthorizationManager`, please follow the details in the reference manual for xref:servlet/authorization/method-security.adoc#jc-method-security-custom-authorization-manager[adding a custom `AuthorizationManager`].
-
-==== I use `ConsensusBased`
-
-There is no framework-provided equivalent for {security-api-url}org/springframework/security/access/vote/ConsensusBased.html[`ConsensusBased`].
-In that case, please implement a composite {security-api-url}org/springframework/security/authorization/AuthorizationManager.html[`AuthorizationManager`] that takes the set of delegate ``AuthorizationManager``s into account.
-
-Once you have implemented `AuthorizationManager`, please follow the details in the reference manual for xref:servlet/authorization/method-security.adoc#jc-method-security-custom-authorization-manager[adding a custom `AuthorizationManager`].
-
-==== I use a custom `AccessDecisionVoter`
-
-You should either change the class to implement {security-api-url}org/springframework/security/authorization/AuthorizationManager.html[`AuthorizationManager`] or create an adapter.
-
-Without knowing what your custom voter is doing, it is impossible to recommend a general-purpose solution.
-By way of example, though, here is what adapting {security-api-url}org/springframework/security/access/SecurityMetadataSource.html[`SecurityMetadataSource`] and {security-api-url}org/springframework/security/access/AccessDecisionVoter.html[`AccessDecisionVoter`] for `@PreAuthorize` would look like:
-
-[tabs]
-======
-Java::
-+
-[source,java,role="primary"]
-----
-public final class PreAuthorizeAuthorizationManagerAdapter implements AuthorizationManager<MethodInvocation> {
-    private final SecurityMetadataSource metadata;
-    private final AccessDecisionVoter voter;
-
-    public PreAuthorizeAuthorizationManagerAdapter(MethodSecurityExpressionHandler expressionHandler) {
-        ExpressionBasedAnnotationAttributeFactory attributeFactory =
-                new ExpressionBasedAnnotationAttributeFactory(expressionHandler);
-        this.metadata = new PrePostAnnotationSecurityMetadataSource(attributeFactory);
-        ExpressionBasedPreInvocationAdvice expressionAdvice = new ExpressionBasedPreInvocationAdvice();
-        expressionAdvice.setExpressionHandler(expressionHandler);
-        this.voter = new PreInvocationAuthorizationAdviceVoter(expressionAdvice);
-    }
-
-    public AuthorizationDecision check(Supplier<Authentication> authentication, MethodInvocation invocation) {
-        List<ConfigAttribute> attributes = this.metadata.getAttributes(invocation, AopUtils.getTargetClass(invocation.getThis()));
-        int decision = this.voter.vote(authentication.get(), invocation, attributes);
-        if (decision == ACCESS_GRANTED) {
-            return new AuthorizationDecision(true);
-        }
-        if (decision == ACCESS_DENIED) {
-            return new AuthorizationDecision(false);
-        }
-        return null; // abstain
-    }
-}
-----
-======
-
-Once you have implemented `AuthorizationManager`, please follow the details in the reference manual for xref:servlet/authorization/method-security.adoc#jc-method-security-custom-authorization-manager[adding a custom `AuthorizationManager`].
-
-==== I use `AfterInvocationManager` or `AfterInvocationProvider`
-
-{security-api-url}org/springframework/security/access/intercept/AfterInvocationManager.html;[`AfterInvocationManager`] and {security-api-url}org/springframework/security/access/intercept/AfterInvocationProvider.html[`AfterInvocationProvider`] make an authorization decision about an invocation's result.
-For example, in the case of method invocation, these make an authorization decision about a method's return value.
-
-In Spring Security 3.0, authorization decision-making was standardized into the xref:servlet/authorization/method-security.adoc[`@PostAuthorize` and `@PostFilter` annotations].
-`@PostAuthorize` is for deciding whether the return value as a whole was permitted to be returned.
-`@PostFilter` is for filtering individual entries from a returned collection, array, or stream.
-
-These two annotations should serve most needs, and you are encouraged to migrate to one or both of them since `AfterInvocationProvider` and `AfterInvocationManager` are now deprecated.
-
-If you've implemented your own `AfterInvocationManager` or `AfterInvocationProvider`, you should first ask yourself what it is trying to do.
-If it is trying to authorize the return type, <<_i_use_a_custom_accessdecisionvoter,consider implementing `AuthorizationManager<MethodInvocationResult>` and using `AfterMethodAuthorizationManagerInterceptor`>>. Or publishing a custom bean and using `@PostAuthorize("@myBean.authorize(#root)")`.
-
-If it is trying to filter, then consider publishing a custom bean and using `@PostFilter("@mybean.authorize(#root)")`.
-Or, if needed, you can implement your own `MethodInterceptor`, taking a look at `PostFilterAuthorizationMethodInterceptor` and `PrePostMethodSecurityConfiguration` for an example.
-
-==== I use `RunAsManager`
-
-There is currently https://github.com/spring-projects/spring-security/issues/11331[no replacement for `RunAsManager`] though one is being considered.
-
-It is quite straightforward to adapt a `RunAsManager`, though, to the `AuthorizationManager` API, if needed.
-
-Here is some pseudocode to get you started:
-
-[tabs]
-======
-Java::
-+
-[source,java,role="primary"]
-----
-public final class RunAsAuthorizationManagerAdapter<T> implements AuthorizationManager<T> {
-	private final RunAsManager runAs = new RunAsManagerImpl();
-	private final SecurityMetadataSource metadata;
-    private final AuthorizationManager<T> authorization;
-
-    // ... constructor
-
-    public AuthorizationDecision check(Supplier<Authentication> authentication, T object) {
-		Supplier<Authentication> wrapped = (auth) -> {
-			List<ConfigAttribute> attributes = this.metadata.getAttributes(object);
-			return this.runAs.buildRunAs(auth, object, attributes);
-		};
-		return this.authorization.check(wrapped, object);
-    }
-}
-----
-======
-
-Once you have implemented `AuthorizationManager`, please follow the details in the reference manual for xref:servlet/authorization/method-security.adoc#jc-method-security-custom-authorization-manager[adding a custom `AuthorizationManager`].
-
-[[servlet-check-for-annotationconfigurationexceptions]]
-=== Check for ``AnnotationConfigurationException``s
-
-`@EnableMethodSecurity` and `<method-security>` activate stricter enforcement of Spring Security's non-repeatable or otherwise incompatible annotations.
-If after moving to either you see ``AnnotationConfigurationException``s in your logs, follow the instructions in the exception message to clean up your application's method security annotation usage.
-
-== Use `AuthorizationManager` for Message Security
-
-xref:servlet/integrations/websocket.adoc[Message Security] has been xref:servlet/integrations/websocket.adoc#websocket-configuration[improved] through {security-api-url}org/springframework/security/authorization/AuthorizationManager.html[the `AuthorizationManager` API] and direct use of Spring AOP.
-
-Should you run into trouble with making these changes, you can follow the <<servlet-authorizationmanager-messages-opt-out,opt out steps>> at the end of this section.
-
-=== Ensure all messages have defined authorization rules
-
-The now-deprecated {security-api-url}org/springframework/security/config/annotation/web/socket/AbstractSecurityWebSocketMessageBrokerConfigurer.html[message security support] permits all messages by default.
-xref:servlet/integrations/websocket.adoc[The new support] has the stronger default of denying all messages.
-
-To prepare for this, ensure that authorization rules exist are declared for every request.
-
-For example, an application configuration like:
-
-[tabs]
-======
-Java::
-+
-[source,java,role="primary"]
-----
-@Override
-protected void configureInbound(MessageSecurityMetadataSourceRegistry messages) {
-    messages
-        .simpDestMatchers("/user/queue/errors").permitAll()
-        .simpDestMatchers("/admin/**").hasRole("ADMIN");
-}
-----
-
-Kotlin::
-+
-[source,kotlin,role="secondary"]
-----
-override fun configureInbound(messages: MessageSecurityMetadataSourceRegistry) {
-    messages
-        .simpDestMatchers("/user/queue/errors").permitAll()
-        .simpDestMatchers("/admin/**").hasRole("ADMIN")
-}
-----
-
-Xml::
-+
-[source,xml,role="secondary"]
-----
-<websocket-message-broker>
-    <intercept-message pattern="/user/queue/errors" access="permitAll"/>
-    <intercept-message pattern="/admin/**" access="hasRole('ADMIN')"/>
-</websocket-message-broker>
-----
-======
-
-should change to:
-
-[tabs]
-======
-Java::
-+
-[source,java,role="primary"]
-----
-@Override
-protected void configureInbound(MessageSecurityMetadataSourceRegistry messages) {
-    messages
-        .simpTypeMatchers(CONNECT, DISCONNECT, UNSUBSCRIBE).permitAll()
-        .simpDestMatchers("/user/queue/errors").permitAll()
-        .simpDestMatchers("/admin/**").hasRole("ADMIN")
-        .anyMessage().denyAll();
-}
-----
-
-Kotlin::
-+
-[source,kotlin,role="secondary"]
-----
-override fun configureInbound(messages: MessageSecurityMetadataSourceRegistry) {
-    messages
-        .simpTypeMatchers(CONNECT, DISCONNECT, UNSUBSCRIBE).permitAll()
-        .simpDestMatchers("/user/queue/errors").permitAll()
-        .simpDestMatchers("/admin/**").hasRole("ADMIN")
-        .anyMessage().denyAll()
-}
-----
-
-Xml::
-+
-[source,xml,role="secondary"]
-----
-<websocket-message-broker>
-    <intercept-message type="CONNECT" access="permitAll"/>
-    <intercept-message type="DISCONNECT" access="permitAll"/>
-    <intercept-message type="UNSUBSCRIBE" access="permitAll"/>
-    <intercept-message pattern="/user/queue/errors" access="permitAll"/>
-    <intercept-message pattern="/admin/**" access="hasRole('ADMIN')"/>
-    <intercept-message pattern="/**" access="denyAll"/>
-</websocket-message-broker>
-----
-======
-
-=== Add `@EnableWebSocketSecurity`
-
-[NOTE]
-====
-If you want to have CSRF disabled and you are using Java configuration, the migration steps are slightly different.
-Instead of using `@EnableWebSocketSecurity`, you will override the appropriate methods in `WebSocketMessageBrokerConfigurer` yourself.
-Please see xref:servlet/integrations/websocket.adoc#websocket-sameorigin-disable[the reference manual] for details about this step.
-====
-
-If you are using Java Configuration, add {security-api-url}org/springframework/security/config/annotation/web/socket/EnableWebSocketSecurity.html[`@EnableWebSocketSecurity`] to your application.
-
-For example, you can add it to your websocket security configuration class, like so:
-
-[tabs]
-======
-Java::
-+
-[source,java,role="primary"]
-----
-@EnableWebSocketSecurity
-@Configuration
-public class WebSocketSecurityConfig extends AbstractSecurityWebSocketMessageBrokerConfigurer {
-	// ...
-}
-----
-
-Kotlin::
-+
-[source,kotlin,role="secondary"]
-----
-@EnableWebSocketSecurity
-@Configuration
-class WebSocketSecurityConfig: AbstractSecurityWebSocketMessageBrokerConfigurer() {
-	// ...
-}
-----
-======
-
-This will make a prototype instance of `MessageMatcherDelegatingAuthorizationManager.Builder` available to encourage configuration by composition instead of extension.
-
-=== Use an `AuthorizationManager<Message<?>>` instance
-
-To start using `AuthorizationManager`, you can set the `use-authorization-manager` attribute in XML or you can publish an `AuthorizationManager<Message<?>>` `@Bean` in Java.
-
-For example, the following application configuration:
-
-[tabs]
-======
-Java::
-+
-[source,java,role="primary"]
-----
-@Override
-protected void configureInbound(MessageSecurityMetadataSourceRegistry messages) {
-    messages
-        .simpTypeMatchers(CONNECT, DISCONNECT, UNSUBSCRIBE).permitAll()
-        .simpDestMatchers("/user/queue/errors").permitAll()
-        .simpDestMatchers("/admin/**").hasRole("ADMIN")
-        .anyMessage().denyAll();
-}
-----
-
-Kotlin::
-+
-[source,kotlin,role="secondary"]
-----
-override fun configureInbound(messages: MessageSecurityMetadataSourceRegistry) {
-    messages
-        .simpTypeMatchers(CONNECT, DISCONNECT, UNSUBSCRIBE).permitAll()
-        .simpDestMatchers("/user/queue/errors").permitAll()
-        .simpDestMatchers("/admin/**").hasRole("ADMIN")
-        .anyMessage().denyAll()
-}
-----
-
-Xml::
-+
-[source,xml,role="secondary"]
-----
-<websocket-message-broker>
-    <intercept-message type="CONNECT" access="permitAll"/>
-    <intercept-message type="DISCONNECT" access="permitAll"/>
-    <intercept-message type="UNSUBSCRIBE" access="permitAll"/>
-    <intercept-message pattern="/user/queue/errors" access="permitAll"/>
-    <intercept-message pattern="/admin/**" access="hasRole('ADMIN')"/>
-    <intercept-message pattern="/**" access="denyAll"/>
-</websocket-message-broker>
+<websocket-message-broker use-authorization-manager="true"/>
 ----
 ======
 
@@ -710,1019 +27,13 @@
 
 [tabs]
 ======
-Java::
-+
-[source,java,role="primary"]
-----
-@Bean
-AuthorizationManager<Message<?>> messageSecurity(MessageMatcherDelegatingAuthorizationManager.Builder messages) {
-    messages
-        .simpTypeMatchers(CONNECT, DISCONNECT, UNSUBSCRIBE).permitAll()
-        .simpDestMatchers("/user/queue/errors").permitAll()
-        .simpDestMatchers("/admin/**").hasRole("ADMIN")
-        .anyMessage().denyAll();
-	return messages.build();
-}
-----
-
-Kotlin::
-+
-[source,kotlin,role="secondary"]
-----
-@Bean
-fun messageSecurity(val messages: MessageMatcherDelegatingAuthorizationManager.Builder): AuthorizationManager<Message<?>> {
-    messages
-        .simpTypeMatchers(CONNECT, DISCONNECT, UNSUBSCRIBE).permitAll()
-        .simpDestMatchers("/user/queue/errors").permitAll()
-        .simpDestMatchers("/admin/**").hasRole("ADMIN")
-        .anyMessage().denyAll()
-    return messages.build()
-}
-----
-
 Xml::
 +
-[source,xml,role="secondary"]
-----
-<websocket-message-broker use-authorization-manager="true">
-    <intercept-message type="CONNECT" access="permitAll"/>
-    <intercept-message type="DISCONNECT" access="permitAll"/>
-    <intercept-message type="UNSUBSCRIBE" access="permitAll"/>
-    <intercept-message pattern="/user/queue/errors" access="permitAll"/>
-    <intercept-message pattern="/admin/**" access="hasRole('ADMIN')"/>
-    <intercept-message pattern="/**" access="denyAll"/>
-</websocket-message-broker>
-----
-======
-
-=== Stop Implementing `AbstractSecurityWebSocketMessageBrokerConfigurer`
-
-If you are using Java configuration, you can now simply extend `WebSocketMessageBrokerConfigurer`.
-
-For example, if your class that extends `AbstractSecurityWebSocketMessageBrokerConfigurer` is called `WebSocketSecurityConfig`, then:
-
-[tabs]
-======
-Java::
-+
-[source,java,role="primary"]
-----
-@EnableWebSocketSecurity
-@Configuration
-public class WebSocketSecurityConfig extends AbstractSecurityWebSocketMessageBrokerConfigurer {
-	// ...
-}
-----
-
-Kotlin::
-+
-[source,kotlin,role="secondary"]
-----
-@EnableWebSocketSecurity
-@Configuration
-class WebSocketSecurityConfig: AbstractSecurityWebSocketMessageBrokerConfigurer() {
-	// ...
-}
-----
-======
-
-changes to:
-
-[tabs]
-======
-Java::
-+
-[source,java,role="primary"]
-----
-@EnableWebSocketSecurity
-@Configuration
-public class WebSocketSecurityConfig implements WebSocketMessageBrokerConfigurer {
-	// ...
-}
-----
-
-Kotlin::
-+
-[source,kotlin,role="secondary"]
-----
-@EnableWebSocketSecurity
-@Configuration
-class WebSocketSecurityConfig: WebSocketMessageBrokerConfigurer {
-	// ...
-}
-----
-======
-
-[[servlet-authorizationmanager-messages-opt-out]]
-=== Opt-out Steps
-
-In case you had trouble, take a look at these scenarios for optimal opt out behavior:
-
-==== I cannot declare an authorization rule for all requests
-
-If you are having trouble setting an `anyRequest` authorization rule of `denyAll`, please use {security-api-url}org/springframework/security/messaging/access/intercept/MessageMatcherDelegatingAuthorizationManager.Builder.Constraint.html#permitAll()[`permitAll`] instead, like so:
-
-[tabs]
-======
-Java::
-+
-[source,java,role="primary"]
-----
-@Bean
-AuthorizationManager<Message<?>> messageSecurity(MessageMatcherDelegatingAuthorizationManager.Builder messages) {
-    messages
-        .simpDestMatchers("/user/queue/errors").permitAll()
-        .simpDestMatchers("/admin/**").hasRole("ADMIN")
-        // ...
-        .anyMessage().permitAll();
-	return messages.build();
-}
-----
-
-Kotlin::
-+
-[source,kotlin,role="secondary"]
-----
-@Bean
-fun messageSecurity(val messages: MessageMatcherDelegatingAuthorizationManager.Builder): AuthorizationManager<Message<?>> {
-    messages
-        .simpDestMatchers("/user/queue/errors").permitAll()
-        .simpDestMatchers("/admin/**").hasRole("ADMIN")
-        // ...
-        .anyMessage().permitAll();
-    return messages.build()
-}
-----
-
-Xml::
-+
-[source,xml,role="secondary"]
-----
-<websocket-message-broker use-authorization-manager="true">
-    <intercept-message pattern="/user/queue/errors" access="permitAll"/>
-    <intercept-message pattern="/admin/**" access="hasRole('ADMIN')"/>
-    <!-- ... -->
-    <intercept-message pattern="/**" access="permitAll"/>
-</websocket-message-broker>
-----
-======
-
-==== I cannot get CSRF working, need some other `AbstractSecurityWebSocketMessageBrokerConfigurer` feature, or am having trouble with `AuthorizationManager`
-
-In the case of Java, you may continue using `AbstractMessageSecurityWebSocketMessageBrokerConfigurer`.
-Even though it is deprecated, it will not be removed in 6.0.
-
-In the case of XML, you can opt out of `AuthorizationManager` by setting `use-authorization-manager="false"`:
-
-.Xml
-[source,xml,role="secondary"]
-----
-<websocket-message-broker>
-    <intercept-message pattern="/user/queue/errors" access="permitAll"/>
-    <intercept-message pattern="/admin/**" access="hasRole('ADMIN')"/>
-</websocket-message-broker>
-----
-
-to:
-
-.Xml
-[source,xml,role="secondary"]
-----
-<websocket-message-broker use-authorization-manager="false">
-    <intercept-message pattern="/user/queue/errors" access="permitAll"/>
-    <intercept-message pattern="/admin/**" access="hasRole('ADMIN')"/>
-</websocket-message-broker>
-----
-
-== Use `AuthorizationManager` for Request Security
-
-xref:servlet/authorization/authorize-requests.adoc[HTTP Request Security] has been xref:servlet/authorization/authorize-http-requests.adoc[simplified] through {security-api-url}org/springframework/security/authorization/AuthorizationManager.html[the `AuthorizationManager` API].
-
-Should you run into trouble with making these changes, you can follow the <<servlet-authorizationmanager-requests-opt-out,opt out steps>> at the end of this section.
-
-=== Ensure that all requests have defined authorization rules
-
-In Spring Security 5.8 and earlier, requests with no authorization rule are permitted by default.
-It is a stronger security position to deny by default, thus requiring that authorization rules be clearly defined for every endpoint.
-As such, in 6.0, Spring Security by default denies any request that is missing an authorization rule.
-
-The simplest way to prepare for this change is to introduce an appropriate {security-api-url}org/springframework/security/config/annotation/web/AbstractRequestMatcherRegistry.html#anyRequest()[`anyRequest`] rule as the last authorization rule.
-The recommendation is {security-api-url}org/springframework/security/config/annotation/web/configurers/ExpressionUrlAuthorizationConfigurer.AuthorizedUrl.html#denyAll()[`denyAll`] since that is the implied 6.0 default.
-
-[NOTE]
-====
-You may already have an `anyRequest` rule defined that you are happy with in which case this step can be skipped.
-====
-
-Adding `denyAll` to the end looks like changing:
-
-[tabs]
-======
-Java::
-+
-[source,java,role="primary"]
-----
-http
-    .authorizeRequests((authorize) -> authorize
-        .filterSecurityInterceptorOncePerRequest(true)
-        .mvcMatchers("/app/**").hasRole("APP")
-        // ...
-    )
-    // ...
-----
-
-Kotlin::
-+
-[source,kotlin,role="secondary"]
-----
-http {
-    authorizeRequests {
-        filterSecurityInterceptorOncePerRequest = true
-        authorize("/app/**", hasRole("APP"))
-        // ...
-    }
-}
-----
-
-Xml::
-+
-[source,xml,role="secondary"]
-----
-<http once-per-request="true">
-    <intercept-url pattern="/app/*" access="hasRole('APP')"/>
-    <!-- ... -->
-</http>
-----
-======
-
-to:
-
-[tabs]
-======
-Java::
-+
-[source,java,role="primary"]
-----
-http
-    .authorizeRequests((authorize) -> authorize
-        .filterSecurityInterceptorOncePerRequest(true)
-        .mvcMatchers("/app/**").hasRole("APP")
-        // ...
-        .anyRequest().denyAll()
-    )
-    // ...
-----
-
-Kotlin::
-+
-[source,kotlin,role="secondary"]
-----
-http {
-    authorizeRequests {
-        filterSecurityInterceptorOncePerRequest = true
-        authorize("/app/**", hasRole("APP"))
-        // ...
-        authorize(anyRequest, denyAll)
-    }
-}
-----
-
-Xml::
-+
-[source,xml,role="secondary"]
-----
-<http once-per-request="true">
-    <intercept-url pattern="/app/*" access="hasRole('APP')"/>
-    <!-- ... -->
-    <intercept-url pattern="/**" access="denyAll"/>
-</http>
-----
-======
-
-If you have already migrated to `authorizeHttpRequests`, the recommended change is the same.
-
-=== Switch to `AuthorizationManager`
-
-To opt in to using `AuthorizationManager`, you can use `authorizeHttpRequests` or xref:servlet/appendix/namespace/http.adoc#nsa-http-use-authorization-manager[`use-authorization-manager`] for Java or XML, respectively.
-
-Change:
-
-[tabs]
-======
-Java::
-+
-[source,java,role="primary"]
-----
-http
-    .authorizeRequests((authorize) -> authorize
-        .filterSecurityInterceptorOncePerRequest(true)
-        .mvcMatchers("/app/**").hasRole("APP")
-        // ...
-        .anyRequest().denyAll()
-    )
-    // ...
-----
-
-Kotlin::
-+
-[source,kotlin,role="secondary"]
-----
-http {
-    authorizeRequests {
-        filterSecurityInterceptorOncePerRequest = true
-        authorize("/app/**", hasRole("APP"))
-        // ...
-        authorize(anyRequest, denyAll)
-    }
-}
-----
-
-Xml::
-+
-[source,xml,role="secondary"]
-----
-<http once-per-request="true">
-    <intercept-url pattern="/app/*" access="hasRole('APP')"/>
-    <!-- ... -->
-    <intercept-url pattern="/**" access="denyAll"/>
-</http>
-----
-======
-
-to:
-
-[tabs]
-======
-Java::
-+
-[source,java,role="primary"]
-----
-http
-    .authorizeHttpRequests((authorize) -> authorize
-        .shouldFilterAllDispatcherTypes(false)
-        .mvcMatchers("/app/**").hasRole("APP")
-        // ...
-        .anyRequest().denyAll()
-    )
-    // ...
-----
-
-Kotlin::
-+
-[source,kotlin,role="secondary"]
-----
-http {
-    authorizeHttpRequests {
-        shouldFilterAllDispatcherTypes = false
-        authorize("/app/**", hasRole("APP"))
-        // ...
-        authorize(anyRequest, denyAll)
-    }
-}
-----
-
-Xml::
-+
-[source,xml,role="secondary"]
-----
-<http filter-all-dispatcher-types="false" use-authorization-manager="true">
-    <intercept-url pattern="/app/*" access="hasRole('APP')"/>
-    <!-- ... -->
-    <intercept-url pattern="/**" access="denyAll"/>
-</http>
-----
-======
-
-=== Migrate SpEL expressions to `AuthorizationManager`
-
-For authorization rules, Java tends to be easier to test and maintain than SpEL.
-As such, `authorizeHttpRequests` does not have a method for declaring a `String` SpEL.
-
-Instead, you can implement your own `AuthorizationManager` implementation or use `WebExpressionAuthorizationManager`.
-
-For completeness, both options will be demonstrated.
-
-First, if you have the following SpEL:
-
-[tabs]
-======
-Java::
-+
-[source,java,role="primary"]
-----
-http
-    .authorizeRequests((authorize) -> authorize
-        .filterSecurityInterceptorOncePerRequest(true)
-        .mvcMatchers("/complicated/**").access("hasRole('ADMIN') || hasAuthority('SCOPE_read')")
-        // ...
-        .anyRequest().denyAll()
-    )
-    // ...
-----
-
-Kotlin::
-+
-[source,kotlin,role="secondary"]
-----
-http {
-    authorizeRequests {
-        filterSecurityInterceptorOncePerRequest = true
-        authorize("/complicated/**", access("hasRole('ADMIN') || hasAuthority('SCOPE_read')"))
-        // ...
-        authorize(anyRequest, denyAll)
-    }
-}
-----
-======
-
-Then you can compose your own `AuthorizationManager` with Spring Security authorization primitives like so:
-
-[tabs]
-======
-Java::
-+
-[source,java,role="primary"]
-----
-http
-    .authorizeHttpRequests((authorize) -> authorize
-        .shouldFilterAllDispatcherTypes(false)
-        .mvcMatchers("/complicated/**").access(anyOf(hasRole("ADMIN"), hasAuthority("SCOPE_read"))
-        // ...
-        .anyRequest().denyAll()
-    )
-    // ...
-----
-
-Kotlin::
-+
-[source,kotlin,role="secondary"]
-----
-http {
-    authorizeHttpRequests {
-        shouldFilterAllDispatcherTypes = false
-        authorize("/complicated/**", access(anyOf(hasRole("ADMIN"), hasAuthority("SCOPE_read"))
-        // ...
-        authorize(anyRequest, denyAll)
-    }
-}
-----
-======
-
-Or you can use `WebExpressionAuthorizationManager` in the following way:
-
-[tabs]
-======
-Java::
-+
-[source,java,role="primary"]
-----
-http
-    .authorizeRequests((authorize) -> authorize
-        .filterSecurityInterceptorOncePerRequest(true)
-        .mvcMatchers("/complicated/**").access(
-			new WebExpressionAuthorizationManager("hasRole('ADMIN') || hasAuthority('SCOPE_read')")
-        )
-        // ...
-        .anyRequest().denyAll()
-    )
-    // ...
-----
-
-Kotlin::
-+
-[source,kotlin,role="secondary"]
-----
-http {
-    authorizeRequests {
-        filterSecurityInterceptorOncePerRequest = true
-        authorize("/complicated/**", access(
-            WebExpressionAuthorizationManager("hasRole('ADMIN') || hasAuthority('SCOPE_read')"))
-        )
-        // ...
-        authorize(anyRequest, denyAll)
-    }
-}
-----
-======
-
-[[switch-filter-all-dispatcher-types]]
-=== Switch to filter all dispatcher types
-
-Spring Security 5.8 and earlier only xref:servlet/authorization/architecture.adoc[perform authorization] once per request.
-This means that dispatcher types like `FORWARD` and `INCLUDE` that run after `REQUEST` are not secured by default.
-
-It's recommended that Spring Security secure all dispatch types.
-As such, in 6.0, Spring Security changes this default.
-
-So, finally, change your authorization rules to filter all dispatcher types.
-
-To do this, you should change:
-
-[tabs]
-======
-Java::
-+
-[source,java,role="primary"]
-----
-http
-    .authorizeHttpRequests((authorize) -> authorize
-        .shouldFilterAllDispatcherTypes(false)
-        .mvcMatchers("/app/**").hasRole("APP")
-        // ...
-        .anyRequest().denyAll()
-    )
-    // ...
-----
-
-Kotlin::
-+
-[source,kotlin,role="secondary"]
-----
-http {
-    authorizeHttpRequests {
-        shouldFilterAllDispatcherTypes = false
-        authorize("/app/**", hasRole("APP"))
-        // ...
-        authorize(anyRequest, denyAll)
-    }
-}
-----
-
-Xml::
-+
-[source,xml,role="secondary"]
-----
-<http filter-all-dispatcher-types="false" use-authorization-manager="true">
-    <intercept-url pattern="/app/*" access="hasRole('APP')"/>
-    <!-- ... -->
-    <intercept-url pattern="/**" access="denyAll"/>
-</http>
-----
-======
-
-to:
-
-[tabs]
-======
-Java::
-+
-[source,java,role="primary"]
-----
-http
-    .authorizeHttpRequests((authorize) -> authorize
-        .shouldFilterAllDispatcherTypes(true)
-        .mvcMatchers("/app/**").hasRole("APP")
-        // ...
-        .anyRequest().denyAll()
-    )
-    // ...
-----
-
-Kotlin::
-+
-[source,kotlin,role="secondary"]
-----
-http {
-    authorizeHttpRequests {
-        shouldFilterAllDispatcherTypes = true
-        authorize("/app/**", hasRole("APP"))
-        // ...
-        authorize(anyRequest, denyAll)
-    }
-}
-----
-
-Xml::
-+
-[source,xml,role="secondary"]
-----
-<http filter-all-dispatcher-types="true" use-authorization-manager="true">
-    <intercept-url pattern="/app/*" access="hasRole('APP')"/>
-    <!-- ... -->
-    <intercept-url pattern="/**" access="denyAll"/>
-</http>
-----
-======
-
-And, the `FilterChainProxy` should be registered for all dispatcher types as well.
-If you are using Spring Boot, https://docs.spring.io/spring-boot/docs/current/reference/html/application-properties.html#application-properties.security.spring.security.filter.dispatcher-types[you have to change the `spring.security.filter.dispatcher-types` property] to include all dispatcher types:
-
-[tabs]
-======
-application.properties::
-+
-[source,properties,role="primary"]
-----
-spring.security.filter.dispatcher-types=request,async,error,forward,include
-----
-======
-
-If you are xref:servlet/configuration/java.adoc#_abstractsecuritywebapplicationinitializer[using the `AbstractSecurityWebApplicationInitializer`] you should override the `getSecurityDispatcherTypes` method and return all dispatcher types:
-
-[tabs]
-======
-Java::
-+
-[source,java,role="primary"]
-----
-import org.springframework.security.web.context.*;
-
-public class SecurityWebApplicationInitializer extends AbstractSecurityWebApplicationInitializer {
-
-    @Override
-    protected EnumSet<DispatcherType> getSecurityDispatcherTypes() {
-        return EnumSet.of(DispatcherType.REQUEST, DispatcherType.ERROR, DispatcherType.ASYNC,
-                DispatcherType.FORWARD, DispatcherType.INCLUDE);
-    }
-
-}
-----
-======
-
-==== Permit `FORWARD` when using Spring MVC
-
-If you are using {spring-framework-reference-url}/web.html#mvc-viewresolver[Spring MVC to resolve view names], you will need to permit `FORWARD` requests.
-This is because when Spring MVC detects a mapping between view name and the actual views, it will perform a forward to the view.
-As we saw on the <<switch-filter-all-dispatcher-types,previous section>>, Spring Security 6.0 will apply authorization to `FORWARD` requests by default.
-
-Consider the following common configuration:
-
-[tabs]
-======
-Java::
-+
-[source,java,role="primary"]
-----
-@Bean
-public SecurityFilterChain securityFilterChain(HttpSecurity http) throws Exception {
-    http
-        .authorizeHttpRequests((authorize) -> authorize
-            .shouldFilterAllDispatcherTypes(true)
-            .requestMatchers("/").authenticated()
-            .anyRequest().denyAll()
-        )
-        .formLogin((form) -> form
-            .loginPage("/login")
-            .permitAll()
-        ));
-    return http.build();
-}
-----
-======
-
-and one of the following equivalents MVC view mapping configurations:
-
-[tabs]
-======
-Java::
-+
-[source,java,role="primary"]
-----
-@Controller
-public class MyController {
-
-    @GetMapping("/login")
-    public String login() {
-        return "login";
-    }
-
-}
-----
-======
-
-[tabs]
-======
-Java::
-+
-[source,java,role="primary"]
-----
-@Configuration
-public class MyWebMvcConfigurer implements WebMvcConfigurer {
-
-    @Override
-    public void addViewControllers(ViewControllerRegistry registry) {
-        registry.addViewController("/login").setViewName("login");
-    }
-
-}
-----
-======
-
-With either configuration, when there is a request to `/login`, Spring MVC will perform a *forward* to the view `login`, which, with the default configuration, is under `src/main/resources/templates/login.html` path.
-The security configuration permits requests to `/login` but every other request will be denied, including the `FORWARD` request to the view under `/templates/login.html`.
-
-To fix this, you should configure Spring Security to permit `FORWARD` requests:
-
-[tabs]
-======
-Java::
-+
-[source,java,role="primary"]
-----
-http
-    .authorizeHttpRequests((authorize) -> authorize
-        .shouldFilterAllDispatcherTypes(true)
-        .dispatcherTypeMatchers(DispatcherType.FORWARD).permitAll()
-        .anyRequest().denyAll()
-    )
-    // ...
-----
-
-Kotlin::
-+
-[source,kotlin,role="secondary"]
-----
-http {
-    authorizeHttpRequests {
-        shouldFilterAllDispatcherTypes = true
-        authorize(DispatcherTypeRequestMatcher(DispatcherType.FORWARD), permitAll)
-        authorize(anyRequest, denyAll)
-    }
-}
-----
-
-Xml::
-+
-[source,xml,role="secondary"]
-----
-<http filter-all-dispatcher-types="true" use-authorization-manager="true">
-    <intercept-url request-matcher-ref="forwardRequestMatcher" access="permitAll()" />
-    <!-- ... -->
-    <intercept-url pattern="/**" access="denyAll"/>
-</http>
-
-<bean name="forwardRequestMatcher" class="org.springframework.security.web.util.matcher.DispatcherTypeRequestMatcher">
-    <constructor-arg value="FORWARD"/>
-</bean>
-----
-======
-
-=== Replace any custom filter-security ``AccessDecisionManager``s
-
-Your application may have a custom {security-api-url}org/springframework/security/access/AccessDecisionManager.html[`AccessDecisionManager`] or {security-api-url}org/springframework/security/access/AccessDecisionVoter.html[`AccessDecisionVoter`] arrangement.
-The preparation strategy will depend on your reason for each arrangement.
-Read on to find the best match for your situation.
-
-==== I use `UnanimousBased`
-
-If your application uses {security-api-url}org/springframework/security/access/vote/UnanimousBased.html[`UnanimousBased`], you should first adapt or replace any ``AccessDecisionVoter``s and then you can construct an `AuthorizationManager` like so:
-
-[tabs]
-======
-Java::
-+
-[source,java,role="primary"]
-----
-@Bean
-AuthorizationManager<RequestAuthorizationContext> requestAuthorization() {
-    PolicyAuthorizationManager policy = ...;
-    LocalAuthorizationManager local = ...;
-    return AuthorizationManagers.allOf(policy, local);
-}
-----
-
-Kotlin::
-+
-[source,kotlin,role="secondary"]
-----
-@Bean
-fun requestAuthorization(): AuthorizationManager<RequestAuthorizationContext> {
-    val policy: PolicyAuthorizationManager = ...
-    val local: LocalAuthorizationManager = ...
-    return AuthorizationManagers.allOf(policy, local)
-}
-----
-
-Xml::
-+
-[source,xml,role="secondary"]
-----
-<bean id="requestAuthorization" class="org.springframework.security.authorization.AuthorizationManagers"
-        factory-method="allOf">
-    <constructor-arg>
-        <util:list>
-            <bean class="my.PolicyAuthorizationManager"/>
-            <bean class="my.LocalAuthorizationManager"/>
-        </util:list>
-    </constructor-arg>
-</bean>
-----
-======
-
-then, wire it into the DSL like so:
-
-[tabs]
-======
-Java::
-+
-[source,java,role="primary"]
-----
-http
-    .authorizeHttpRequests((authorize) -> authorize.anyRequest().access(requestAuthorization))
-    // ...
-----
-
-Kotlin::
-+
-[source,kotlin,role="secondary"]
-----
-http {
-    authorizeHttpRequests {
-        authorize(anyRequest, requestAuthorization)
-    }
-    // ...
-}
-----
-
-Xml::
-+
-[source,xml,role="secondary"]
-----
-<http authorization-manager-ref="requestAuthorization"/>
-----
-======
-
-[NOTE]
-====
-`authorizeHttpRequests` is designed so that you can apply a custom `AuthorizationManager` to any url pattern.
-See xref:servlet/authorization/authorize-http-requests.adoc#custom-authorization-manager[the reference] for more details.
-====
->>>>>>> 7da99acc
-
-In 6.0, `<websocket-message-broker>` defaults `use-authorization-manager` to `true`.
-So, to complete migration, remove any `websocket-message-broker@use-authorization-manager=true` attribute.
-
-For example:
-
-<<<<<<< HEAD
-====
-.Xml
 [source,xml,role="primary"]
-=======
-[tabs]
-======
-Java::
-+
-[source,java,role="primary"]
-----
-@Bean
-AuthorizationManager<RequestAuthorizationContext> requestAuthorization() {
-    PolicyAuthorizationManager policy = ...;
-    LocalAuthorizationManager local = ...;
-    return AuthorizationManagers.anyOf(policy, local);
-}
-----
-
-Kotlin::
-+
-[source,kotlin,role="secondary"]
-----
-@Bean
-fun requestAuthorization(): AuthorizationManager<RequestAuthorizationContext> {
-    val policy: PolicyAuthorizationManager = ...
-    val local: LocalAuthorizationManager = ...
-    return AuthorizationManagers.anyOf(policy, local)
-}
-----
-
-Xml::
-+
-[source,xml,role="secondary"]
->>>>>>> 7da99acc
-----
-<websocket-message-broker use-authorization-manager="true"/>
-----
-======
-
-changes to:
-
-<<<<<<< HEAD
-====
-.Xml
-[source,xml,role="primary"]
-=======
-[tabs]
-======
-Java::
-+
-[source,java,role="primary"]
-----
-http
-    .authorizeHttpRequests((authorize) -> authorize.anyRequest().access(requestAuthorization))
-    // ...
-----
-
-Kotlin::
-+
-[source,kotlin,role="secondary"]
-----
-http {
-    authorizeHttpRequests {
-        authorize(anyRequest, requestAuthorization)
-    }
-    // ...
-}
-----
-
-Xml::
-+
-[source,xml,role="secondary"]
-----
-<http authorization-manager-ref="requestAuthorization"/>
-----
-======
-
-[NOTE]
-====
-`authorizeHttpRequests` is designed so that you can apply a custom `AuthorizationManager` to any url pattern.
-See xref:servlet/authorization/authorize-http-requests.adoc#custom-authorization-manager[the reference] for more details.
-====
-
-==== I use `ConsensusBased`
-
-There is no framework-provided equivalent for {security-api-url}org/springframework/security/access/vote/ConsensusBased.html[`ConsensusBased`].
-In that case, please implement a composite {security-api-url}org/springframework/security/authorization/AuthorizationManager.html[`AuthorizationManager`] that takes the set of delegate ``AuthorizationManager``s into account.
-
-Once you have implemented `AuthorizationManager`, please follow the details in the reference manual for xref:servlet/authorization/authorize-http-requests.adoc#custom-authorization-manager[adding a custom `AuthorizationManager`].
-
-==== I use a custom `AccessDecisionVoter`
-
-You should either change the class to implement {security-api-url}org/springframework/security/authorization/AuthorizationManager.html[`AuthorizationManager`] or create an adapter.
-
-
-Without knowing what your custom voter is doing, it is impossible to recommend a general-purpose solution.
-By way of example, though, here is what adapting {security-api-url}org/springframework/security/access/SecurityMetadataSource.html[`SecurityMetadataSource`] and {security-api-url}org/springframework/security/access/AccessDecisionVoter.html[`AccessDecisionVoter`] for `anyRequest().authenticated()` would look like:
-
-[tabs]
-======
-Java::
-+
-[source,java,role="primary"]
-----
-public final class AnyRequestAuthenticatedAuthorizationManagerAdapter implements AuthorizationManager<RequestAuthorizationContext> {
-    private final SecurityMetadataSource metadata;
-    private final AccessDecisionVoter voter;
-
-    public PreAuthorizeAuthorizationManagerAdapter(SecurityExpressionHandler expressionHandler) {
-        Map<RequestMatcher, List<ConfigAttribute>> requestMap = Collections.singletonMap(
-                AnyRequestMatcher.INSTANCE, Collections.singletonList(new SecurityConfig("authenticated")));
-        this.metadata = new DefaultFilterInvocationSecurityMetadataSource(requestMap);
-        WebExpressionVoter voter = new WebExpressionVoter();
-        voter.setExpressionHandler(expressionHandler);
-        this.voter = voter;
-    }
-
-    public AuthorizationDecision check(Supplier<Authentication> authentication, RequestAuthorizationContext context) {
-        List<ConfigAttribute> attributes = this.metadata.getAttributes(context);
-        int decision = this.voter.vote(authentication.get(), invocation, attributes);
-        if (decision == ACCESS_GRANTED) {
-            return new AuthorizationDecision(true);
-        }
-        if (decision == ACCESS_DENIED) {
-            return new AuthorizationDecision(false);
-        }
-        return null; // abstain
-    }
-}
-----
-======
-
-Once you have implemented `AuthorizationManager`, please follow the details in the reference manual for xref:servlet/authorization/authorize-http-requests.adoc#custom-authorization-manager[adding a custom `AuthorizationManager`].
-
-[[replace-hasrole-hasauthority]]
-=== Replace `hasRole` with `hasAuthority` if using `GrantedAuthorityDefaults`
-
-Currently, the `hasRole` method inside `authorizeHttpRequests` does not support the `GrantedAuthorityDefaults` bean like the `authorizeRequests` does.
-Therefore, if you are using `GrantedAuthorityDefaults` to change the prefix of your roles, you will need to use `hasAuthority` instead of `hasRole`.
-
-For example, you will have to change from:
-
-.authorizeRequests with custom role prefix
-[source,java]
-----
-@Bean
-public SecurityFilterChain filterChain(HttpSecurity http) throws Exception {
-    http
-        .authorizeRequests((authorize) -> authorize
-            .anyRequest().hasRole("ADMIN")
-        );
-    return http.build();
-}
-
-@Bean
-public GrantedAuthorityDefaults grantedAuthorityDefaults() {
-    return new GrantedAuthorityDefaults("MYPREFIX_");
-}
-----
-
-to:
-
-.authorizeHttpRequests with hasAuthority and custom role prefix
-[source,java]
->>>>>>> 7da99acc
 ----
 <websocket-message-broker/>
 ----
+======
 
 There are no further migrations steps for Java or Kotlin for this feature.
 
@@ -1747,14 +58,9 @@
     )
 ----
 
-<<<<<<< HEAD
-.Kotlin
-[source,java,role="secondary"]
-=======
 Kotlin::
 +
-[source,kotlin,role="secondary"]
->>>>>>> 7da99acc
+[source,java,role="secondary"]
 ----
 http {
 	authorizeHttpRequests {
@@ -1782,106 +88,13 @@
 ----
 http
     .authorizeHttpRequests((authorize) -> authorize
-<<<<<<< HEAD
-=======
-        .filterAllDispatcherTypes(false)
-        .mvcMatchers("/app/**").hasRole("APP")
         // ...
     )
-    // ...
 ----
 
 Kotlin::
 +
-[source,kotlin,role="secondary"]
-----
-http {
-    authorizeHttpRequests {
-        filterAllDispatcherTypes = false
-        authorize("/messages/**", hasRole("APP"))
-        // ...
-    }
-}
-----
-
-Xml::
-+
-[source,xml,role="secondary"]
-----
-<http filter-all-dispatcher-types="false" use-authorization-manager="true">
-    <intercept-url pattern="/app/*" access="hasRole('APP')"/>
-    <!-- ... -->
-</http>
-----
-======
-
-or, if you are still using `authorizeRequests` or `use-authorization-manager="false"`, set `oncePerRequest` to `true`:
-
-[tabs]
-======
-Java::
-+
-[source,java,role="primary"]
-----
-http
-    .authorizeRequests((authorize) -> authorize
-        .filterSecurityInterceptorOncePerRequest(true)
-        .mvcMatchers("/app/**").hasRole("APP")
-        // ...
-    )
-    // ...
-----
-
-Kotlin::
-+
-[source,kotlin,role="secondary"]
-----
-http {
-    authorizeRequests {
-        filterSecurityInterceptorOncePerRequest = true
-        authorize("/messages/**", hasRole("APP"))
-        // ...
-    }
-}
-----
-
-Xml::
-+
-[source,xml,role="secondary"]
-----
-<http once-per-request="true" use-authorization-manager="false">
-    <intercept-url pattern="/app/*" access="hasRole('APP')"/>
-    <!-- ... -->
-</http>
-----
-======
-
-==== I cannot declare an authorization rule for all requests
-
-If you are having trouble setting an `anyRequest` authorization rule of `denyAll`, please use {security-api-url}org/springframework/security/config/annotation/web/configurers/ExpressionUrlAuthorizationConfigurer.AuthorizedUrl.html#permitAll()[`permitAll`] instead, like so:
-
-[tabs]
-======
-Java::
-+
-[source,java,role="primary"]
-----
-http
-    .authorizeHttpReqeusts((authorize) -> authorize
-        .mvcMatchers("/app/*").hasRole("APP")
->>>>>>> 7da99acc
-        // ...
-    )
-----
-
-<<<<<<< HEAD
-.Kotlin
 [source,java,role="secondary"]
-=======
-Kotlin::
-+
-[source,kotlin,role="secondary"]
->>>>>>> 7da99acc
 ----
 http {
 	authorizeHttpRequests {
@@ -1898,26 +111,7 @@
 ----
 ======
 
-<<<<<<< HEAD
 [NOTE]
 ====
 `once-per-request` applies only when `use-authorization-manager="false"` and `filter-all-dispatcher-types` only applies when `use-authorization-manager="true"`
-====
-=======
-==== I cannot migrate my SpEL or my `AccessDecisionManager`
-
-If you are having trouble with SpEL, `AccessDecisionManager`, or there is some other feature that you are needing to keep using in `<http>` or `authorizeRequests`, try the following.
-
-First, if you still need `authorizeRequests`, you are welcome to keep using it. Even though it is deprecated, it is not removed in 6.0.
-
-Second, if you still need your custom `access-decision-manager-ref` or have some other reason to opt out of `AuthorizationManager`, do:
-
-.Xml
-[source,xml,role="secondary"]
-----
-<http use-authorization-manager="false">
-    <intercept-url pattern="/app/*" access="hasRole('APP')"/>
-    <!-- ... -->
-</http>
-----
->>>>>>> 7da99acc
+====