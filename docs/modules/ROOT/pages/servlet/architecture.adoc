[[servlet-architecture]]
= Architecture
:figures: servlet/architecture

This section discusses Spring Security's high-level architecture within Servlet based applications.
We build on this high-level understanding within the xref:servlet/authentication/index.adoc#servlet-authentication[Authentication], xref:servlet/authorization/index.adoc#servlet-authorization[Authorization], and xref:servlet/exploits/index.adoc#servlet-exploits[Protection Against Exploits] sections of the reference.
// FIXME: Add links to other sections of architecture

[[servlet-filters-review]]
== A Review of Filters

Spring Security's Servlet support is based on Servlet Filters, so it is helpful to look at the role of Filters generally first.
The following image shows the typical layering of the handlers for a single HTTP request.

.FilterChain
[[servlet-filterchain-figure]]
image::{figures}/filterchain.png[]

The client sends a request to the application, and the container creates a `FilterChain`, which contains the `Filter` instances and `Servlet` that should process the `HttpServletRequest`, based on the path of the request URI.
In a Spring MVC application, the `Servlet` is an instance of {spring-framework-reference-url}web.html#mvc-servlet[`DispatcherServlet`].
At most, one `Servlet` can handle a single `HttpServletRequest` and `HttpServletResponse`.
However, more than one `Filter` can be used to:

* Prevent downstream `Filter` instances or the `Servlet` from being invoked.
In this case, the `Filter` typically writes the `HttpServletResponse`.
* Modify the `HttpServletRequest` or `HttpServletResponse` used by the downstream `Filter` instances and the `Servlet`.

The power of the `Filter` comes from the `FilterChain` that is passed into it.

.`FilterChain` Usage Example
[tabs]
======
Java::
+
[source,java,role="primary"]
----
public void doFilter(ServletRequest request, ServletResponse response, FilterChain chain) {
	// do something before the rest of the application
    chain.doFilter(request, response); // invoke the rest of the application
    // do something after the rest of the application
}
----

Kotlin::
+
[source,kotlin,role="secondary"]
----
fun doFilter(request: ServletRequest, response: ServletResponse, chain: FilterChain) {
    // do something before the rest of the application
    chain.doFilter(request, response) // invoke the rest of the application
    // do something after the rest of the application
}
----
======

Since a `Filter` impacts only downstream `Filter` instances and the `Servlet`, the order in which each `Filter` is invoked is extremely important.

[[servlet-delegatingfilterproxy]]
== DelegatingFilterProxy

Spring provides a `Filter` implementation named {spring-framework-api-url}org/springframework/web/filter/DelegatingFilterProxy.html[`DelegatingFilterProxy`] that allows bridging between the Servlet container's lifecycle and Spring's `ApplicationContext`.
The Servlet container allows registering `Filter` instances by using its own standards, but it is not aware of Spring-defined Beans.
You can register `DelegatingFilterProxy` through the standard Servlet container mechanisms but delegate all the work to a Spring Bean that implements `Filter`.

Here is a picture of how `DelegatingFilterProxy` fits into the <<servlet-filters-review,`Filter` instances and the `FilterChain`>>.

.DelegatingFilterProxy
[[servlet-delegatingfilterproxy-figure]]
image::{figures}/delegatingfilterproxy.png[]

`DelegatingFilterProxy` looks up __Bean Filter~0~__ from the `ApplicationContext` and then invokes __Bean Filter~0~__.
The following listing shows pseudo code of `DelegatingFilterProxy`:

.`DelegatingFilterProxy` Pseudo Code
<<<<<<< HEAD
====
.Java
[source,java,role="primary"]
=======
[tabs]
======
Java::
+
[source,java,role="primary",subs="+quotes,+macros"]
>>>>>>> f66a5bab
----
public void doFilter(ServletRequest request, ServletResponse response, FilterChain chain) {
	Filter delegate = getFilterBean(someBeanName); // <1>
	delegate.doFilter(request, response); // <2>
}
----

<<<<<<< HEAD
.Kotlin
[source,kotlin,role="secondary"]
=======
Kotlin::
+
[source,kotlin,role="secondary",subs="+quotes,+macros"]
>>>>>>> f66a5bab
----
fun doFilter(request: ServletRequest, response: ServletResponse, chain: FilterChain) {
	val delegate: Filter = getFilterBean(someBeanName) // <1>
	delegate.doFilter(request, response) // <2>
}
----
<<<<<<< HEAD
====
<1> Lazily get Filter that was registered as a Spring Bean.
For the example in <<servlet-delegatingfilterproxy-figure>> `delegate` is an instance of __Bean Filter~0~__.
<2> Delegate work to the Spring Bean.
=======
======
>>>>>>> f66a5bab

Another benefit of `DelegatingFilterProxy` is that it allows delaying looking up `Filter` bean instances.
This is important because the container needs to register the `Filter` instances before the container can start up.
However, Spring typically uses a `ContextLoaderListener` to load the Spring Beans, which is not done until after the `Filter` instances need to be registered.

[[servlet-filterchainproxy]]
== FilterChainProxy

Spring Security's Servlet support is contained within `FilterChainProxy`.
`FilterChainProxy` is a special `Filter` provided by Spring Security that allows delegating to many `Filter` instances through <<servlet-securityfilterchain,`SecurityFilterChain`>>.
Since `FilterChainProxy` is a Bean, it is typically wrapped in a <<servlet-delegatingfilterproxy>>.

The following image shows the role of `FilterChainProxy`.

.FilterChainProxy
[[servlet-filterchainproxy-figure]]
image::{figures}/filterchainproxy.png[]

[[servlet-securityfilterchain]]
== SecurityFilterChain

{security-api-url}org/springframework/security/web/SecurityFilterChain.html[`SecurityFilterChain`]  is used by <<servlet-filterchainproxy>> to determine which Spring Security `Filter` instances should be invoked for the current request.

The following image shows the role of `SecurityFilterChain`.

.SecurityFilterChain
[[servlet-securityfilterchain-figure]]
image::{figures}/securityfilterchain.png[]

The <<servlet-security-filters,Security Filters>> in `SecurityFilterChain` are typically Beans, but they are registered with `FilterChainProxy` instead of <<servlet-delegatingfilterproxy>>.
`FilterChainProxy` provides a number of advantages to registering directly with the Servlet container or <<servlet-delegatingfilterproxy>>.
First, it provides a starting point for all of Spring Security's Servlet support.
For that reason, if you try to troubleshoot Spring Security's Servlet support, adding a debug point in `FilterChainProxy` is a great place to start.

Second, since `FilterChainProxy` is central to Spring Security usage, it can perform tasks that are not viewed as optional.
// FIXME: Add a link to SecurityContext
For example, it clears out the `SecurityContext` to avoid memory leaks.
It also applies Spring Security's xref:servlet/exploits/firewall.adoc#servlet-httpfirewall[`HttpFirewall`] to protect applications against certain types of attacks.

In addition, it provides more flexibility in determining when a `SecurityFilterChain` should be invoked.
In a Servlet container, `Filter` instances are invoked based upon the URL alone.
// FIXME: Link to RequestMatcher
However, `FilterChainProxy` can determine invocation based upon anything in the `HttpServletRequest` by using the `RequestMatcher` interface.

The following image shows multiple `SecurityFilterChain` instances:

.Multiple SecurityFilterChain
[[servlet-multi-securityfilterchain-figure]]
image::{figures}/multi-securityfilterchain.png[]

In the <<servlet-multi-securityfilterchain-figure>> figure, `FilterChainProxy` decides which `SecurityFilterChain` should be used.
Only the first `SecurityFilterChain` that matches is invoked.
If a URL of `/api/messages/` is requested, it first matches on the `SecurityFilterChain~0~` pattern of `+/api/**+`, so only `SecurityFilterChain~0~` is invoked, even though it also matches on ``SecurityFilterChain~n~``.
If a URL of `/messages/` is requested, it does not match on the `SecurityFilterChain~0~` pattern of `+/api/**+`, so `FilterChainProxy` continues trying each `SecurityFilterChain`.
Assuming that no other `SecurityFilterChain` instances match, `SecurityFilterChain~n~` is invoked.
// FIXME: add link to pattern matching

Notice that `SecurityFilterChain~0~` has only three security `Filter` instances configured.
However, `SecurityFilterChain~n~` has four security `Filter` instances configured.
It is important to note that each `SecurityFilterChain` can be unique and can be configured in isolation.
In fact, a `SecurityFilterChain` might have zero security `Filter` instances if the application wants Spring Security to ignore certain requests.
// FIXME: add link to configuring multiple `SecurityFilterChain` instances

[[servlet-security-filters]]
== Security Filters

The Security Filters are inserted into the <<servlet-filterchainproxy>> with the <<servlet-securityfilterchain>> API.
The <<servlet-filters-review,order of `Filter`>> instances matters.
It is typically not necessary to know the ordering of Spring Security's `Filter` instances.
However, there are times that it is beneficial to know the ordering.

The following is a comprehensive list of Spring Security Filter ordering:

* xref:servlet/authentication/session-management.adoc#session-mgmt-force-session-creation[`ForceEagerSessionCreationFilter`]
* `ChannelProcessingFilter`
* `WebAsyncManagerIntegrationFilter`
* `SecurityContextPersistenceFilter`
* `HeaderWriterFilter`
* `CorsFilter`
* `CsrfFilter`
* `LogoutFilter`
* `OAuth2AuthorizationRequestRedirectFilter`
* `Saml2WebSsoAuthenticationRequestFilter`
* `X509AuthenticationFilter`
* `AbstractPreAuthenticatedProcessingFilter`
* `CasAuthenticationFilter`
* `OAuth2LoginAuthenticationFilter`
* `Saml2WebSsoAuthenticationFilter`
* xref:servlet/authentication/passwords/form.adoc#servlet-authentication-usernamepasswordauthenticationfilter[`UsernamePasswordAuthenticationFilter`]
* `DefaultLoginPageGeneratingFilter`
* `DefaultLogoutPageGeneratingFilter`
* `ConcurrentSessionFilter`
* xref:servlet/authentication/passwords/digest.adoc#servlet-authentication-digest[`DigestAuthenticationFilter`]
* `BearerTokenAuthenticationFilter`
* xref:servlet/authentication/passwords/basic.adoc#servlet-authentication-basic[`BasicAuthenticationFilter`]
* <<requestcacheawarefilter,RequestCacheAwareFilter>>
* `SecurityContextHolderAwareRequestFilter`
* `JaasApiIntegrationFilter`
* `RememberMeAuthenticationFilter`
* `AnonymousAuthenticationFilter`
* `OAuth2AuthorizationCodeGrantFilter`
* `SessionManagementFilter`
* <<servlet-exceptiontranslationfilter,`ExceptionTranslationFilter`>>
* xref:servlet/authorization/authorize-http-requests.adoc[`AuthorizationFilter`]
* `SwitchUserFilter`

[[servlet-exceptiontranslationfilter]]
== Handling Security Exceptions


The {security-api-url}org/springframework/security/web/access/ExceptionTranslationFilter.html[`ExceptionTranslationFilter`] allows translation of {security-api-url}org/springframework/security/access/AccessDeniedException.html[`AccessDeniedException`] and {security-api-url}/org/springframework/security/core/AuthenticationException.html[`AuthenticationException`] into HTTP responses.

`ExceptionTranslationFilter` is inserted into the <<servlet-filterchainproxy>> as one of the <<servlet-security-filters>>.

The following image shows the relationship of `ExceptionTranslationFilter` to other components:

image::{figures}/exceptiontranslationfilter.png[]


* image:{icondir}/number_1.png[] First, the `ExceptionTranslationFilter` invokes `FilterChain.doFilter(request, response)` to invoke the rest of the application.
* image:{icondir}/number_2.png[] If the user is not authenticated or it is an `AuthenticationException`, then __Start Authentication__.
** The xref:servlet/authentication/architecture.adoc#servlet-authentication-securitycontextholder[SecurityContextHolder] is cleared out.
** The `HttpServletRequest` is <<savedrequests,saved>> so that it can be used to replay the original request once authentication is successful.
// FIXME: add link to authentication success
** The `AuthenticationEntryPoint` is used to request credentials from the client.
For example, it might redirect to a log in page or send a `WWW-Authenticate` header.
// FIXME: link to AuthenticationEntryPoint
* image:{icondir}/number_3.png[] Otherwise, if it is an `AccessDeniedException`, then __Access Denied__.
The `AccessDeniedHandler` is invoked to handle access denied.
// FIXME: link to AccessDeniedHandler

[NOTE]
====
If the application does not throw an `AccessDeniedException` or an `AuthenticationException`, then `ExceptionTranslationFilter` does not do anything.
====

The pseudocode for `ExceptionTranslationFilter` looks something like this:

.ExceptionTranslationFilter pseudocode
[source,java]
----
try {
	filterChain.doFilter(request, response); // <1>
} catch (AccessDeniedException | AuthenticationException ex) {
	if (!authenticated || ex instanceof AuthenticationException) {
		startAuthentication(); // <2>
	} else {
		accessDenied(); // <3>
	}
}
----
<1> As described in <<servlet-filters-review>>, invoking `FilterChain.doFilter(request, response)` is the equivalent of invoking the rest of the application.
This means that if another part of the application, (<<servlet-authorization-filtersecurityinterceptor,`FilterSecurityInterceptor`>> or method security) throws an `AuthenticationException` or `AccessDeniedException` it is caught and handled here.
<2> If the user is not authenticated or it is an `AuthenticationException`, __Start Authentication__.
<3> Otherwise, __Access Denied__

[[savedrequests]]
== Saving Requests Between Authentication

As illustrated in <<servlet-exceptiontranslationfilter>>, when a request has no authentication and is for a resource that requires authentication, there is a need to save the request for the authenticated resource to re-request after authentication is successful.
In Spring Security this is done by saving the `HttpServletRequest` using a <<requestcache,`RequestCache`>> implementation.

[[requestcache]]
=== RequestCache

The `HttpServletRequest` is saved in the {security-api-url}org/springframework/security/web/savedrequest/RequestCache.html[`RequestCache`].
When the user successfully authenticates, the `RequestCache` is used to replay the original request.
The <<requestcacheawarefilter,`RequestCacheAwareFilter`>> is what uses the `RequestCache` to save the `HttpServletRequest`.

By default, an `HttpSessionRequestCache` is used.
The code below demonstrates how to customize the `RequestCache` implementation that is used to check the `HttpSession` for a saved request if the parameter named `continue` is present.

include::partial$servlet/architecture/request-cache-continue.adoc[]

[[requestcache-prevent-saved-request]]
==== Prevent the Request From Being Saved

There are a number of reasons you may want to not store the user's unauthenticated request in the session.
You may want to offload that storage onto the user's browser or store it in a database.
Or you may want to shut off this feature since you always want to redirect the user to the home page instead of the page they tried to visit before login.

To do that, you can use {security-api-url}org/springframework/security/web/savedrequest/NullRequestCache.html[the `NullRequestCache` implementation].

.Prevent the Request From Being Saved
[tabs]
======
Java::
+
[source,java,role="primary"]
----
@Bean
SecurityFilterChain springSecurity(HttpSecurity http) throws Exception {
    RequestCache nullRequestCache = new NullRequestCache();
    http
        // ...
        .requestCache((cache) -> cache
            .requestCache(nullRequestCache)
        );
    return http.build();
}
----

Kotlin::
+
[source,kotlin,role="secondary"]
----
@Bean
open fun springSecurity(http: HttpSecurity): SecurityFilterChain {
    val nullRequestCache = NullRequestCache()
    http {
        requestCache {
            requestCache = nullRequestCache
        }
    }
    return http.build()
}
----

XML::
+
[source,xml,role="secondary"]
----
<http auto-config="true">
	<!-- ... -->
	<request-cache ref="nullRequestCache"/>
</http>

<b:bean id="nullRequestCache" class="org.springframework.security.web.savedrequest.NullRequestCache"/>
----
======


[[requestcacheawarefilter]]
=== RequestCacheAwareFilter

The {security-api-url}org/springframework/security/web/savedrequest/RequestCacheAwareFilter.html[`RequestCacheAwareFilter`] uses the <<requestcache,`RequestCache`>> to save the `HttpServletRequest`.<|MERGE_RESOLUTION|>--- conflicted
+++ resolved
@@ -72,17 +72,11 @@
 The following listing shows pseudo code of `DelegatingFilterProxy`:
 
 .`DelegatingFilterProxy` Pseudo Code
-<<<<<<< HEAD
-====
-.Java
+[tabs]
+======
+Java::
++
 [source,java,role="primary"]
-=======
-[tabs]
-======
-Java::
-+
-[source,java,role="primary",subs="+quotes,+macros"]
->>>>>>> f66a5bab
 ----
 public void doFilter(ServletRequest request, ServletResponse response, FilterChain chain) {
 	Filter delegate = getFilterBean(someBeanName); // <1>
@@ -90,28 +84,19 @@
 }
 ----
 
-<<<<<<< HEAD
-.Kotlin
+Kotlin::
++
 [source,kotlin,role="secondary"]
-=======
-Kotlin::
-+
-[source,kotlin,role="secondary",subs="+quotes,+macros"]
->>>>>>> f66a5bab
 ----
 fun doFilter(request: ServletRequest, response: ServletResponse, chain: FilterChain) {
 	val delegate: Filter = getFilterBean(someBeanName) // <1>
 	delegate.doFilter(request, response) // <2>
 }
 ----
-<<<<<<< HEAD
-====
+======
 <1> Lazily get Filter that was registered as a Spring Bean.
 For the example in <<servlet-delegatingfilterproxy-figure>> `delegate` is an instance of __Bean Filter~0~__.
 <2> Delegate work to the Spring Bean.
-=======
-======
->>>>>>> f66a5bab
 
 Another benefit of `DelegatingFilterProxy` is that it allows delaying looking up `Filter` bean instances.
 This is important because the container needs to register the `Filter` instances before the container can start up.
