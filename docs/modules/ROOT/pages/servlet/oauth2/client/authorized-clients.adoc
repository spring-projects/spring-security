--- conflicted
+++ resolved
@@ -148,13 +148,8 @@
     return "index"
 }
 ----
-<<<<<<< HEAD
-=======
-======
-
->>>>>>> 7da99acc
+======
 <1> `oauth2AuthorizedClient()` is a `static` method in `ServletOAuth2AuthorizedClientExchangeFilterFunction`.
-====
 
 The following code shows how to set the `ClientRegistration.getRegistrationId()` as a request attribute:
 
@@ -203,12 +198,8 @@
     return "index"
 }
 ----
-<<<<<<< HEAD
-=======
-======
->>>>>>> 7da99acc
+======
 <1> `clientRegistrationId()` is a `static` method in `ServletOAuth2AuthorizedClientExchangeFilterFunction`.
-====
 
 
 === Defaulting the Authorized Client
