{
  "dependencies": {
    "antora": "3.2.0-alpha.8",
    "@antora/atlas-extension": "1.0.0-alpha.2",
    "@antora/collector-extension": "1.0.1",
    "@asciidoctor/tabs": "1.0.0-beta.6",
<<<<<<< HEAD
    "@springio/antora-extensions": "1.14.2",
    "@springio/asciidoctor-extensions": "1.0.0-alpha.14"
=======
    "@springio/antora-extensions": "1.14.4",
    "@springio/asciidoctor-extensions": "1.0.0-alpha.16"
>>>>>>> 5353d499
  }
}<|MERGE_RESOLUTION|>--- conflicted
+++ resolved
@@ -4,12 +4,7 @@
     "@antora/atlas-extension": "1.0.0-alpha.2",
     "@antora/collector-extension": "1.0.1",
     "@asciidoctor/tabs": "1.0.0-beta.6",
-<<<<<<< HEAD
-    "@springio/antora-extensions": "1.14.2",
-    "@springio/asciidoctor-extensions": "1.0.0-alpha.14"
-=======
     "@springio/antora-extensions": "1.14.4",
     "@springio/asciidoctor-extensions": "1.0.0-alpha.16"
->>>>>>> 5353d499
   }
 }