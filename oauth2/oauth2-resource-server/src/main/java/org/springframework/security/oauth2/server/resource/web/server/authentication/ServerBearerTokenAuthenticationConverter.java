/*
 * Copyright 2002-2024 the original author or authors.
 *
 * Licensed under the Apache License, Version 2.0 (the "License");
 * you may not use this file except in compliance with the License.
 * You may obtain a copy of the License at
 *
 *      https://www.apache.org/licenses/LICENSE-2.0
 *
 * Unless required by applicable law or agreed to in writing, software
 * distributed under the License is distributed on an "AS IS" BASIS,
 * WITHOUT WARRANTIES OR CONDITIONS OF ANY KIND, either express or implied.
 * See the License for the specific language governing permissions and
 * limitations under the License.
 */

package org.springframework.security.oauth2.server.resource.web.server.authentication;

import java.util.List;
import java.util.regex.Matcher;
import java.util.regex.Pattern;

import reactor.core.publisher.Mono;

import org.springframework.http.HttpHeaders;
import org.springframework.http.HttpMethod;
import org.springframework.http.server.reactive.ServerHttpRequest;
import org.springframework.security.core.Authentication;
import org.springframework.security.oauth2.core.OAuth2AuthenticationException;
import org.springframework.security.oauth2.server.resource.BearerTokenError;
import org.springframework.security.oauth2.server.resource.BearerTokenErrors;
import org.springframework.security.oauth2.server.resource.authentication.BearerTokenAuthenticationToken;
import org.springframework.security.web.server.authentication.ServerAuthenticationConverter;
import org.springframework.util.CollectionUtils;
import org.springframework.util.StringUtils;
import org.springframework.web.server.ServerWebExchange;

/**
 * A strategy for resolving
 * <a href="https://tools.ietf.org/html/rfc6750#section-1.2" target="_blank">Bearer
 * Token</a>s from the {@link ServerWebExchange}.
 *
 * @author Rob Winch
 * @since 5.1
 * @see <a href="https://tools.ietf.org/html/rfc6750#section-2" target="_blank">RFC 6750
 * Section 2: Authenticated Requests</a>
 */
public class ServerBearerTokenAuthenticationConverter implements ServerAuthenticationConverter {

	private static final Pattern authorizationPattern = Pattern.compile("^Bearer (?<token>[a-zA-Z0-9-._~+/]+=*)$",
			Pattern.CASE_INSENSITIVE);

	private boolean allowUriQueryParameter = false;

	private String bearerTokenHeaderName = HttpHeaders.AUTHORIZATION;

	@Override
	public Mono<Authentication> convert(ServerWebExchange exchange) {
		return Mono.fromCallable(() -> token(exchange.getRequest())).map((token) -> {
			if (token.isEmpty()) {
				BearerTokenError error = invalidTokenError();
				throw new OAuth2AuthenticationException(error);
			}
			return new BearerTokenAuthenticationToken(token);
		});
	}

	private String token(ServerHttpRequest request) {
		String authorizationHeaderToken = resolveFromAuthorizationHeader(request.getHeaders());
		String parameterToken = resolveAccessTokenFromRequest(request);

		if (authorizationHeaderToken != null) {
			if (parameterToken != null) {
				BearerTokenError error = BearerTokenErrors
					.invalidRequest("Found multiple bearer tokens in the request");
				throw new OAuth2AuthenticationException(error);
			}
			return authorizationHeaderToken;
		}
<<<<<<< HEAD
		return parameterToken;
=======
		if (parameterToken != null && isParameterTokenSupportedForRequest(request)) {
			if (!StringUtils.hasText(parameterToken)) {
				BearerTokenError error = BearerTokenErrors
					.invalidRequest("The requested token parameter is an empty string");
				throw new OAuth2AuthenticationException(error);
			}
			return parameterToken;
		}
		return null;
>>>>>>> 380e856b
	}

	private String resolveAccessTokenFromRequest(ServerHttpRequest request) {
		if (!isParameterTokenSupportedForRequest(request)) {
			return null;
		}
		List<String> parameterTokens = request.getQueryParams().get("access_token");
		if (CollectionUtils.isEmpty(parameterTokens)) {
			return null;
		}
		if (parameterTokens.size() == 1) {
			return parameterTokens.get(0);
		}

		BearerTokenError error = BearerTokenErrors.invalidRequest("Found multiple bearer tokens in the request");
		throw new OAuth2AuthenticationException(error);

	}

	/**
	 * Set if transport of access token using URI query parameter is supported. Defaults
	 * to {@code false}.
	 *
	 * The spec recommends against using this mechanism for sending bearer tokens, and
	 * even goes as far as stating that it was only included for completeness.
	 * @param allowUriQueryParameter if the URI query parameter is supported
	 */
	public void setAllowUriQueryParameter(boolean allowUriQueryParameter) {
		this.allowUriQueryParameter = allowUriQueryParameter;
	}

	/**
	 * Set this value to configure what header is checked when resolving a Bearer Token.
	 * This value is defaulted to {@link HttpHeaders#AUTHORIZATION}.
	 *
	 * This allows other headers to be used as the Bearer Token source such as
	 * {@link HttpHeaders#PROXY_AUTHORIZATION}
	 * @param bearerTokenHeaderName the header to check when retrieving the Bearer Token.
	 * @since 5.4
	 */
	public void setBearerTokenHeaderName(String bearerTokenHeaderName) {
		this.bearerTokenHeaderName = bearerTokenHeaderName;
	}

	private String resolveFromAuthorizationHeader(HttpHeaders headers) {
		String authorization = headers.getFirst(this.bearerTokenHeaderName);
		if (!StringUtils.startsWithIgnoreCase(authorization, "bearer")) {
			return null;
		}
		Matcher matcher = authorizationPattern.matcher(authorization);
		if (!matcher.matches()) {
			BearerTokenError error = invalidTokenError();
			throw new OAuth2AuthenticationException(error);
		}
		return matcher.group("token");
	}

	private static BearerTokenError invalidTokenError() {
		return BearerTokenErrors.invalidToken("Bearer token is malformed");
	}

	private boolean isParameterTokenSupportedForRequest(ServerHttpRequest request) {
		return this.allowUriQueryParameter && HttpMethod.GET.equals(request.getMethod());
	}

}<|MERGE_RESOLUTION|>--- conflicted
+++ resolved
@@ -77,19 +77,12 @@
 			}
 			return authorizationHeaderToken;
 		}
-<<<<<<< HEAD
+		if (parameterToken != null && !StringUtils.hasText(parameterToken)) {
+			BearerTokenError error = BearerTokenErrors
+											 .invalidRequest("The requested token parameter is an empty string");
+			throw new OAuth2AuthenticationException(error);
+		}
 		return parameterToken;
-=======
-		if (parameterToken != null && isParameterTokenSupportedForRequest(request)) {
-			if (!StringUtils.hasText(parameterToken)) {
-				BearerTokenError error = BearerTokenErrors
-					.invalidRequest("The requested token parameter is an empty string");
-				throw new OAuth2AuthenticationException(error);
-			}
-			return parameterToken;
-		}
-		return null;
->>>>>>> 380e856b
 	}
 
 	private String resolveAccessTokenFromRequest(ServerHttpRequest request) {
